################################################################################
# WeBWorK Online Homework Delivery System
# Copyright © 2000-2007 The WeBWorK Project, http://openwebwork.sf.net/
# $CVSHeader: pg/lib/PGalias.pm,v 1.6 2010/05/15 18:41:23 gage Exp $
# 
# This program is free software; you can redistribute it and/or modify it under
# the terms of either: (a) the GNU General Public License as published by the
# Free Software Foundation; either version 2, or (at your option) any later
# version, or (b) the "Artistic License" which comes with this package.
# 
# This program is distributed in the hope that it will be useful, but WITHOUT
# ANY WARRANTY; without even the implied warranty of MERCHANTABILITY or FITNESS
# FOR A PARTICULAR PURPOSE.  See either the GNU General Public License or the
# Artistic License for more details.
################################################################################


package PGalias;
use strict;
use Exporter;
use UUID::Tiny  ':std';
use PGcore;
use PGresource;

our @ISA =  qw ( PGcore  );  # look up features in PGcore -- in this case we want the environment.

=head2 

new 
  Create one alias object per question (and per PGcore object since there is a unique PGcore per question.)
  Check that information is intact
  Construct unique id stub seeds -- the id stub seed is for this PGalias object which is 
       attached to all the resource files (except equations) for this question.
  Maintain list of links to external resources

=cut

sub new {
	my $class = shift;	
	my $envir = shift;  #pointer to environment hash
	my %options = @_;
	warn "PGlias must be called with an environment" unless ref($envir) =~ /HASH/;
	my $self = {
		envir		=>	$envir,
		search_list  =>  [{url=>'foo',dir=>'.'}],   # for subclasses -> list of url/directories to search
		resource_list => {},
		%options,

	};
	bless $self, $class;
	$self->initialize;
	$self->check_parameters;
	return $self;
}


sub add_resource {
	my $self = shift;
	my ($aux_file_id,$resource) =@_;
	if ( ref($resource) =~/PGresource/ ) {
		$self->{resource_list}->{$aux_file_id} = $resource;
		#$self->debug_message("$aux_file_id resource added");
	} else {
		$self->warning_message("$aux_file_id does not refer to a a valid resource $resource");
	}
}
sub get_resource {
	my $self = shift;
	my $aux_file_id =shift;
	$self->{resource_list}->{$aux_file_id};
}

# methods
#     make_alias   -- outputs url and does what needs to be done
#     normalize paths (remove extra precursors to the path)
#     search directories for item
#     make_links   -- in those cases where links need to be made
#     create_files  -- e.g. when printing hardcopy
#     dispatcher -- decides what needs to be done based on displayMode and file type
#     alias_for_html
#     alias_for_image_in_html   image includes gif, png, jpg, swf, svg, flv?? ogg??, js
#     alias_for_image_in_tex 


sub initialize {
	my $self = shift;
	my $envir = $self->{envir};
	# warn "envir-- ", join(" ", %$envir);
	$self->{pgFileName}          = $envir->{probFileName};
	$self->{htmlDirectory}       = $envir->{htmlDirectory};
	$self->{htmlURL}             = $envir->{htmlURL};
	$self->{tempDirectory}       = $envir->{tempDirectory};
	$self->{templateDirectory}   = $envir->{templateDirectory};
	$self->{tempURL}             = $envir->{tempURL};
	$self->{studentLogin}        = $envir->{studentLogin};
	$self->{psvn}                = $envir->{psvn};
	$self->{setNumber}           = $envir->{setNumber};
	$self->{probNum}             = $envir->{probNum};
	$self->{displayMode}         = $envir->{displayMode};
	$self->{externalGif2EpsPath} = $envir->{externalGif2EpsPath};
	$self->{externalPng2EpsPath} = $envir->{externalPng2EpsPath};
	$self->{externalGif2PngPath} = $envir->{externalGif2PngPath};
	$self->{courseID}            = $envir->{courseName};
	$self->{problemSeed}         = $envir->{problemSeed};
	
	$self->{appletPath} = $self->{envir}->{pgDirectories}->{appletPath};
	#
	#  Find auxiliary files even when the main file is in tempates/tmpEdit
	#
	$self->{pgFileName} =~ s!(^|/)tmpEdit/!$1!;
	
	$self->{ext}      = "";

	my $unique_id_seed = join("-",
				  $self->{studentLogin},
				  $self->{psvn},
				  $self->{courseID},
				  'set'.$self->{setNumber},
				  'prob'.$self->{probNum},
				  $self->{problemSeed}
				 );

##################################
# Cached vs. uncached uuid's -- or should the uuid be unique to each file/psvn/login, but always the same?
# If every uuid is uniqu then the same file will be linked to multiple times and it will be important
# to use asynchronous garbage cleanup to remove all links that won't be used again
# If one tries to reuse links then one can get duplicates, for example if many files using the same name
# (prob3.pg) appear in a list of library problems. 
###################################

##########################
# create an ID which is unique to the student and context for the problem
##########################
	my $unique_id_stub = create_uuid_as_string(UUID_V3, UUID_NS_URL, $unique_id_seed);
	$self->{unique_id_stub} = $unique_id_stub;		   

}

sub check_parameters {
	my $self = shift;

	# problem specific data
	$self->warning_message( "The path to the current problem file template probFileName is not defined." )    unless $self->{pgFileName};
	$self->warning_message( "The current studentLogin is not defined " )                         unless $self->{studentLogin};
	$self->warning_message( "The current problem set number setNumber is not defined" )                    if $self->{setNumber} eq ""; # allow for sets equal to 0
	$self->warning_message( "The current problem number probNum is not defined"  )                       if $self->{probNum} eq "";
	$self->warning_message( "The current problem set version number (psvn) is not defined" )     unless defined($self->{psvn});
	$self->warning_message( "The displayMode is not defined" )                                   unless $self->{displayMode};

	# required macros
#	warn "The macro &surePathToTmpFile can't be found"                    unless defined(&{$self->surePathToTmpFile()} );
#	warn "The macro &convertPath can't be found"                          unless defined(&{$self->convertPath()});
#	warn "The macro &directoryFromPath can't be found"                    unless defined(&{$self->directoryFromPath()});
#    warn $self->surePathToTmpFile("foo");
	# warn "The webwork server does not have permission to execute the gif2eps script at  ${externalGif2EpsPath}." unless ( -x "${externalGif2EpsPath}" );
	# warn "The webwork server does not have permission to execute the png2eps script at ${externalPng2EpsPath}." unless ( -x "${externalPng2EpsPath}" );

	# required directory addresses (and URL address)
	warn "htmlDirectory is not defined." unless $self->{htmlDirectory};
	warn "htmlURL is not defined." unless $self->{htmlURL};
	warn "tempURL is not defined." unless $self->{tempURL};
}
sub make_resource_object {
	my $self = shift;
	my $aux_file_id =shift;
	my $ext = shift;
	my $resource = PGresource->new(
		$self,                    #parent alias of resource
		$aux_file_id,             # resource file name
		$ext,                     # resource type
		WARNING_messages => $self->{WARNING_messages},  #connect warning message channels
		DEBUG_messages   => $self->{DEBUG_messages},
	);	
	return $resource;
}


=head2 make_alias

This is the workhorse of the PGalias module.  It's front end is alias() in PG.pl.
 
make_alias magically takes a name of an external resource ( html file, png file, etc.)
and creates full directory addresses and uri's appropriate to the current displayMode.
It also does any necessary conversions behind the scenes. 

Returns the uri of the resource.

=cut

sub make_alias {
   	my $self = shift;   	
   	my $aux_file_id = shift;
	#$self->debug_message("make alias for file $aux_file_id");
	$self->warning_message( "Empty string used as input into the function alias") unless $aux_file_id;
	
	my $displayMode         = $self->{displayMode}; 
    
	# $adr_output is a url in HTML  mode
	# and a complete directory path in TEX mode.
	my $adr_output;
	my $ext='';
	
#######################################################################	
	# determine file type
	# determine display mode
	# dispatch	
#######################################################################
	# determine extension, if there is one
	# if extension exists use the value for $ext
	# files without extensions are flagged with errors.
	# The extension is retained as part of  aux_file_id 
	
	#$self->debug_message("This auxiliary file id is $aux_file_id" );
	if ($aux_file_id =~ m/\.([^\.]+)$/ ) {
		$ext = $1;
	} else {
		$self->warning_message( "The file name $aux_file_id did not have an extension.<BR> " .
		     "Every file name used as an argument to alias must have an extension.<BR> " .
		     "The permissable extensions are .jpg, .pdf, .gif, .png, .mpg, .mp4, .ogg, .webm and .html .<BR>");
		$ext  = undef;
		return undef;  #quit;
	}
	# $self->debug_message("This auxiliary file id is $aux_file_id of type $ext" );
	
###################################################################
# Create resource object
###################################################################
	#$self->debug_message("creating resource with id $aux_file_id");
	
	###################################################################
	# This section checks to see if a resource exists (in this question) 
	# for this particular aux_file_id.
	# If so, we simply return the appropriate uri for the file.
	# The displayMode will be the same throughout the processing of the .pg file
	# This effectively cache's auxiliary files within a single PG question.
	###################################################################
	unless ( defined $self->get_resource($aux_file_id) ) {
    	$self->add_resource($aux_file_id, 
    						$self->make_resource_object(
    							$aux_file_id,  # resource file name
    							$ext           # resource type
    						)
    	                   
    	);

    } else {
    	#$self->debug_message( "found existing resource_object $aux_file_id");
    	return $self->get_resource($aux_file_id)->uri() ; 
    }
	###################################################################
<<<<<<< HEAD
	# html types only create external links
	# image types create links which become embedded in the browser and/or tex document
	# this distinction is determined by the image()/htmlLink/iframe type macros -- not alias
	if (        $ext eq 'html'
	         or $ext eq 'gif'  
		     or $ext eq 'jpg' 
		     or $ext eq 'png'
		     or $ext eq 'pdf'
		     or $ext eq 'svg'
=======
	
	if ($ext eq 'html' 		    
) {
	   $adr_output = $self->alias_for_html($aux_file_id)
	} elsif (   $ext eq 'gif'  
		     or $ext eq 'jpg' 
		     or $ext eq 'png'
		    or $ext eq 'pdf'
		    or $ext eq 'mp4'
		    or $ext eq 'mpg'
		    or $ext eq 'ogg'
		    or $ext eq 'webm'
>>>>>>> d0d43bcb
		    ) {
		if ($displayMode =~ /^HTML/ ) {			 
			 $adr_output=$self->alias_for_html($aux_file_id, $ext);
		} elsif ($displayMode eq 'TeX') {
			################################################################################
			# .gif FILES in TeX mode
			################################################################################
            $adr_output=$self->alias_for_tex($aux_file_id, $ext);		
		} else {
			die "Error in alias: PGalias.pm: unrecognizable displayMode = $displayMode";
		}
	} elsif ($ext eq 'svg') {
		if ($displayMode =~/HTML/) {
			$self->warning_message("The image $aux_file_id of type $ext cannot yet be displayed in HTML mode");
			# svg images need an embed tag not an image tag -- need to modify image for this also
			# an alternative (not desirable) is to convert svg to png
		} elsif ($displayMode eq 'TeX') {
			$self->warning_message("The image $aux_file_id of type $ext cannot yet be displayed in TeX mode");
		} else {
			die "Error in alias: PGalias.pm: unrecognizable displayMode = $displayMode";
		}
	
	} else { # $ext is not recognized
		################################################################################
		# FILES  with unrecognized file extensions in any display modes
		################################################################################

		warn "Error in the macro alias. Alias does not understand how to process files with extension $ext.  
		      (Path to problem file is  ". $self->{envir}->{pgFileName}. ") ";
	}

	$self->warning_message( "The macro alias was unable to form a URL for some auxiliary file used in this problem.") unless $adr_output;

	# $adr_output is a url in HTML  modes
	# and a complete path in TEX mode.
	my $resource_object = $self->get_resource($aux_file_id);
	return unless defined wantarray;
	return wantarray ? ($adr_output, $resource_object): $adr_output;
}



sub alias_for_html {
	my $self = shift; #handed alias object
	my $aux_file_id = shift; #handed the name of the resource object
	                         # case 1:  aux_file_id is complete or relative path to file
	                         # case 2:  aux_file_id is file name alone relative to the templates directory.
	my $ext = shift;
    
#######################
# gather needed data and declare it locally
#######################
	my $htmlURL            = $self->{htmlURL};
    my $htmlDirectory      = $self->{htmlDirectory};
	my $pgFileName         = $self->{pgFileName};
	my $tempURL            = $self->{tempURL};
	my $tempDirectory      = $self->{tempDirectory};
	my $templateDirectory  = $self->{templateDirectory};
   
#######################
# retrieve PGresponse resource object
#######################
	my ($resource_uri  );
	my $resource_object = $self->get_resource($aux_file_id);
    # $self->debug_message( "\nresource for $aux_file_id is ", ref($resource_object), $resource_object );

##############################################
# Find complete path to the original files
##############################################

	# get the directories that might contain html files
	my $dirPath = '';
		if ($ext eq 'html') {
			$dirPath = 'htmlPath';
		} else {
			$dirPath = 'imagesPath';
		}
	my @aux_files_directories = @{$self->{envir}->{$dirPath}};

	# replace "." with the current pg question directory
	my $current_pg_directory =  $self->directoryFromPath($pgFileName);
	$current_pg_directory  = $self->{templateDirectory}."/".$current_pg_directory;
	@aux_files_directories = map { ($_ eq '.')?$current_pg_directory:$_ } @aux_files_directories;
	#$self->debug_message("search directories", @aux_files_directories);

	# Find complete path to the original file
	my $file_path;
	if ( $aux_file_id =~ /https?:/ ) { external link_file
		$resource_object->uri($aux_file_id);           #no unique id is needed -- external link doc		
		$resource_object->{copy_link}->{type} = 'external';
		$resource_object->{uri}->{is_accessible} = $self->check_url($resource_object->uri());
		return $resource_object->{uri}; # external links need no further processing
	} elsif ( $aux_file_id =~ m|^/|) {
		$file_path = $aux_file_id;
	} else {
		$file_path = $self->find_file_in_directories($aux_file_id,\@aux_files_directories);
	}
	# $self->debug_message("file path is $file_path");

##################### Case1: we've got a full pathname to a file in either the temp directory or the htmlDirectory
##################### Case2: we assume the file is in the same directory as the problem source file
##################### Case3: the file could have an external url

##############################################
# store the complete path to the original file
# calculate the uri (which is a url suitable for the browser relative to the current site) 
# store the uri.
# record status of the resource
##############################################
	if ( $file_path   =~ m|^$tempDirectory| ) { #case: file is stored in the course temporary directory
		$resource_uri   = $file_path;
		$resource_uri   =~ s|$tempDirectory|$tempURL/|;
		$resource_object->uri($resource_uri);           #no unique id is needed -- public doc
		$resource_object->path($file_path);		
		$resource_object->{copy_link}->{type} = 'orig';
		$resource_object->{path}->{is_complete} = (-r $resource_object->path);		
	} elsif ($file_path =~ m|^$htmlDirectory| ) { #case: file is under the course html directory
		$resource_uri     = $file_path;
		$resource_uri     =~ s|$htmlDirectory|$htmlURL|;
		$resource_object->uri($resource_uri);			
		$resource_object->path($file_path);
		$resource_object->{copy_link}->{type} = 'orig';
		$resource_object->{path}->{is_complete}= (-r $resource_object->path);
	####################################################
	# one can add more public locations such as the site htdocs directory here in the elsif chain
	####################################################
	} else {#case: resource is in a  directory which is not public
			 #      most often this is the directory containing the .pg file
			 #      these files require a link to the temp Directory	
		# $self->debug_message("source file path ", $sourceFilePath);
		$resource_object->path($file_path);
		$resource_object->{copy_link}->{type} = 'link';
		$resource_object->{path}->{is_complete}=0;
		$resource_object->{uri}->{is_complete}=0;
		warn "$ext not defined" unless $ext;
		$resource_object->create_unique_id($ext);
		# notice the resource uri is not yet defined -- we have to make the link first
	}
		
##############################################
# Create links for objects of "link" type.
# between private directories such as myCourse/template
# and public directories (such as   wwtmp/courseName or myCourse/html
# The location of the links depends on the type and location of the file
##############################################
	# create_link_to_tmp_file()
	#input: resource object, ext, (html) (tempURL), 
	#return: uri
	if ( $resource_object->{copy_link}->{type} eq 'link') {
	    # this creates a link from the original file to an alias in the tmp/html directory
	    # and places information about the path and the uri in the PGresponse object $resource_object
	    my $subdir ='';
	    if ($ext eq 'html') {
	    	$subdir = 'html';
	    } else { 
	    	$subdir = 'images';
	    }
		$self->create_link_to_tmp_file(resource=>$resource_object, subdir=>$subdir);
	}
################################################################################
# Return full url to image file  (resource_id)
################################################################################

	# $self->debug_message("link created --alias_for_image_html: url is ".$resource_object->uri(). " check =".$self->check_url($resource_object->uri()) );
	$resource_object->uri();  # return the uri of the resource -- in this case the URL for the file in the temp directory
}
	

################################################################################
# alias for image in tex mode
################################################################################




sub alias_for_tex {
	my $self = shift; #handed alias object
	my $aux_file_id = shift; #handed the name of the resource object
	                         # case 1:  aux_file_id is complete or relative path to file
	                         # case 2:  aux_file_id is file name alone relative to the templates directory.
	my $ext = shift;
	
    my $from_file_type       = $ext ;
    my $to_file_type         = "png" ;           # needed for conversion cases
    
    my $convert_fileQ        = ($ext   eq   'gif' # gif files need to be converted
#                                   or $ext eq   'pdf' # other image types for tex
#                                   or $ext eq   'jpg'
#                                   or $ext eq   'svg'
#                                   or $ext eq   'html'
                                )? 1: 0   ;      # does this file need conversion
    
    my $link_fileQ =0;                                            # does this file need to be linked?
    my $targetDirectory      = ($ext eq 'html')?'html':'images' ; # subdirectory of tmp directory
        
#######################
# gather needed data and declare it locally
#######################
	my $htmlURL            = $self->{htmlURL};
    my $htmlDirectory      = $self->{htmlDirectory};
	my $pgFileName         = $self->{pgFileName};
	my $tempURL            = $self->{tempURL};
	my $tempDirectory      = $self->{tempDirectory};
	my $templateDirectory  = $self->{templateDirectory};
   
#######################
# retrieve PGresponse resource object
#######################
	my ($resource_uri  );
	my $resource_object = $self->get_resource($aux_file_id);
   # $self->debug_message( "\nresource for $aux_file_id is ", ref($resource_object), $resource_object );

				        
################################################################################
# Create PDF output directly -- convert .gif to .png format which pdflatex accepts natively
################################################################################

	unless ($self->{envir}->{texDisposition} eq "pdf") {
		$self->warning_message("Support for pure latex output (as opposed to pdflatex output) is not implemented.");
		return ""; # blank resource_uri
	}
	# We're going to create PDF files with our TeX (using pdflatex); so we
	# need images in PNG format.
	# No longer support for pure latex/DVI construction


##############################################
# Find complete path to the original files
##############################################

	# get the directories that might contain html files
	my $dirPath = '';
		if ($ext eq 'html') {
			$dirPath = 'htmlPath';
		} else {
			$dirPath = 'imagesPath';
		}
	my @aux_files_directories = @{$self->{envir}->{$dirPath}};

	# replace "." with the current pg question directory
	my $current_pg_directory =  $self->directoryFromPath($pgFileName);
	$current_pg_directory  = $self->{templateDirectory}."/".$current_pg_directory;
	@aux_files_directories = map { ($_ eq '.')?$current_pg_directory:$_ } @aux_files_directories;
	#$self->debug_message("search directories", @aux_files_directories);

	# Find complete path to the original file
	my $file_path;
	if ( $aux_file_id =~ /https?:/ ) { external link_file
		$resource_object->uri($aux_file_id);           #no unique id is needed -- external link doc		
		$resource_object->{copy_link}->{type} = 'external';
		$resource_object->{uri}->{is_accessible} = $self->check_url($resource_object->uri());
		return $resource_object->{uri}; # external links need no further processing
	} elsif ( $aux_file_id =~ m|^/|) {
		$file_path = $aux_file_id;
	} else {
		$file_path = $self->find_file_in_directories($aux_file_id,\@aux_files_directories);
	}
	# $self->debug_message("file path is $file_path");

##################### Case1: we've got a full pathname to a file in either the temp directory or the htmlDirectory
##################### Case2: we assume the file is in the same directory as the problem source file
##################### Case3: the file could have an external url

##############################################
# store the complete path to the original file
# calculate the uri (which is a url suitable for the browser relative to the current site) 
# store the uri.
# record status of the resource
##############################################

	if ( $file_path      =~ m|^$tempDirectory| ) { #case: file is stored in the course temporary directory

		my $sourceFilePath =  $file_path;	
		$resource_object->path($sourceFilePath);
		$resource_object->{path}->{is_complete}  = 1;
		$self->debug_message("tempDir   filePath ",$resource_object->path, "\n");
# Gif files always need to be converted to png files for inclusion in pdflatex documents.
		
		$resource_object->{convert}->{needed}    = $convert_fileQ;
		$resource_object->{convert}->{from_path} = $sourceFilePath;
		$resource_object->{convert}->{from_type} = $from_file_type;
		$resource_object->{convert}->{to_path}   = '';  #define later
		$resource_object->{convert}->{to_type}   = $to_file_type;
	} elsif ($file_path =~ m|^$htmlDirectory| ) { #case: file is under the course html directory

		my $sourceFilePath = $aux_file_id;
		$resource_object->path($sourceFilePath);
		$resource_object->{path}->{is_complete}=1;
				
		$resource_object->{convert}->{needed}    = $convert_fileQ;
		$resource_object->{convert}->{from_path} = $sourceFilePath;
		$resource_object->{convert}->{from_type} = $from_file_type;
		$resource_object->{convert}->{to_path}   = '';  #define later
		$resource_object->{convert}->{to_type}   = $to_file_type;
		$self->debug_message("htmlDir   filePath ",$resource_object->path, "\n");
	
	} else {
		
		$resource_object->path($file_path);
		$resource_object->{path}->{is_complete}=(-r $resource_object->path);
		

		$resource_object->{convert}->{needed}     = $convert_fileQ;
		$resource_object->{convert}->{from_path}  = $resource_object->path();
		$resource_object->{convert}->{from_type}  = $from_file_type;
		$resource_object->{convert}->{to_path}    = '';  #define later
		$resource_object->{convert}->{to_type}    = $to_file_type;
		$self->debug_message("templateDir   filePath ",$resource_object->path, "\n");
		# notice the resource uri is not yet defined -- we have to make the link first
	}
################################################################################
# Convert images to .png files if needed
################################################################################
    
	if ($resource_object->{convert}->{needed} ) {	#convert .gif to .png
	
		$self -> convert_file_to_png_for_tex(
	         resource => $resource_object,
	         targetDirectory => $targetDirectory
	    );	
	} else { # no conversion needed
		$resource_object->uri($resource_object->path());  #path and uri are the same in this case.
		$resource_object->{uri}->{is_complete} =1;
	}
################################################################################
# Don't need to create aliases in this case because nothing is being served over the web
################################################################################
	# Return full path to image file  (resource_id)
################################################################################
	# $self->debug_message("final   filePath ",$resource_object->{uri}, "\n");
	# returns a file path 
	($resource_object->{uri}->{is_accessible} == 1 ) ? $resource_object->uri() : "";

}

############################################################################
# Utility for creating link from original file to alias in publically accessible temp directory
############################################################################
sub create_link_to_tmp_file {
	my $self = shift;
	my %args = @_;
	my $resource_object = $args{resource};
	# warn "resource_object =", ref($resource_object);
	my $unique_id       = $resource_object->{unique_id};
	my $ext       		= $resource_object->{type};
	my $subdir    		= $args{subdir};
	my $link           	= "$subdir/$unique_id";
	#################
	# construct resource uri
	#################
		my $resource_uri   = $self->{tempURL}; 
		$resource_uri      =~  s|/$||; #remove trailing slash, if any
		$resource_uri      = "$resource_uri/$link"; 
	################# 
	# insure that linkPath exists and all intermediate directories have been created
	#################
	my $linkPath       = $self->surePathToTmpFile($link);
	
	if (-e $resource_object->path( )) { 
	# if resource file exists
		#################
		# destroy the old link.
		#################
		if (-e $linkPath) {
			unlink($linkPath) || $self->warning_message( "Unable to unlink alias file at |$linkPath|");			
		}
		#################
		# create new link.
		# create uri to this link
		#################
		if (symlink( $resource_object->path(), $linkPath)) {  #create the symlink
			$resource_object->{path}->{is_accessible}       =1;
			$resource_object->{copy_link}->{link_to_path}   = $linkPath;
			$resource_object->{path}->{is_accessible}       = (-r $linkPath);
			
			$resource_object->uri($resource_uri);
			$resource_object->{uri}->{is_accessible}        = $self->check_url($resource_object->uri());
			$resource_object->{path}->{is_complete}         = 1;
			$resource_object->{uri}->{is_complete}          = 1;
		} else {
			$self->warning_message( "The macro alias cannot create a link from |$linkPath|  to |".$resource_object->path()."|<BR>") ;
		}
	} else { 
	# if the resource file doesn't exist
		$self->warning_message("The macro alias cannot find an HTML file at: |".$resource_object->path()."|");
		$resource_object->{path}->{is_accessible}= 0;
		$resource_object->{uri}->{is_accessible} = 0;
		# we should delete the resource object in this case?
	}
	
}


############################################################################
# Utility for converting .gif files to .png for tex
############################################################################


sub convert_file_to_png_for_tex {
	my $self = shift;
	my %args = @_;
	my $resource_object = $args{resource};
	my $targetDirectory = $args{targetDirectory};
	my $conversion_command   = $self->{externalGif2PngPath};
		################################################################################
		# Create path to new .png file 
		# Create  new .png file 
		# We may not have permission to do this in the template directory
		# so we create the file in the course temp directory.
		################################################################################
		my $ext = $resource_object->{type};
    	$resource_object->create_unique_id($ext);
    	my $unique_id                          = $resource_object->{unique_id};
    	$unique_id =~ s|\.[^/\.]*$|.png|;
		my $link                               = "$targetDirectory/$unique_id";                  
		my $targetFilePath                     = $self->surePathToTmpFile($link);
		$resource_object->{convert}->{to_path} = $targetFilePath;
		$self->debug_message("target  filePath ",$targetFilePath, "\n");
		my $sourceFilePath = $resource_object->{convert}->{from_path};
		$self->debug_message("convert   filePath ",$sourceFilePath, "\n");
		# conversion_command is imported into this subroutine from the config files.
		#$self->debug_message("cat $sourceFilePath | $conversion_command > $targetFilePath");
		my $returnCode = system "cat $sourceFilePath | $conversion_command > $targetFilePath";
		#$resource_object->debug_message( "FILE path $targetFilePath  created =", -e $targetFilePath );
		#$resource_object->debug_message( "return Code $returnCode from cat $sourceFilePath | $command > $targetFilePath");
		if ($returnCode or not -e $targetFilePath) {
			$resource_object->warning_message( "returnCode $returnCode: failed to convert $sourceFilePath to $targetFilePath using gif->png with $conversion_command: $!");
		}
	
	
		$resource_object->uri($resource_object->{convert}->{to_path});
		$resource_object->{uri}->{is_complete} =1;
		$resource_object->{uri}->{is_accessible} = (-r $resource_object->uri() );
}
################################################

# More resource search macros

################################################

#
#  Look for a macro file in the directories specified in the macros path
#

# ^variable my $macrosPath
our ($macrosPath,
    # ^variable my $pwd
    $pwd,
    # ^variable my $appletPath
    $appletPath,
    # ^variable my $server_root_url
    $server_root_url,
	# ^variable my $templateDirectory
	$templateDirectory,
	# ^variable my $scriptDirectory
	$scriptDirectory,
	# ^variable my $externalTTHPath
	$externalTTHPath,
	);

# ^function findMacroFile
# ^uses $macrosPath
# ^uses $pwd
sub findMacroFile {
  my $self   = shift;
  my $fileName = shift;
  my $filePath;
  foreach my $dir (@{$macrosPath}) {
    $filePath = "$dir/$fileName";
    $filePath =~ s!^\.\.?/!$pwd/!;  # defined for PGloadFiles but not here
    #FIXME? where is $pwd defined? why did it want to replace ../ with current directory
    return $filePath if (-r $filePath);
  }
  return;  # no file found
}

sub find_file_in_directories {
	my $self = shift;
	my $file_name = shift;
	my $directories = shift; 
	my $file_path;
	foreach my $dir (@$directories) {
		$dir =~ s|/$||; # remove final / if present
		$file_path = "$dir/$file_name";
		return $file_path if (-r $file_path);
	}
	return; # no file found
}


# ^function check_url
# ^uses %envir
sub check_url {
	my $self = shift;
	my $url  = shift;
	my $OK_CONSTANT = "200 OK";
	return undef if $url =~ /;/;   # make sure we can't get a second command in the url
	return undef unless $url =~/\S/;
	#FIXME -- check for other exploits of the system call	#FIXME -- ALARM feature so that the response cannot be held up for too long.
	#ALARM: /opt/local/bin/lwp-request -d -t 40 -mHEAD ";  
	# the -t 40 means the call times out after 40 seconds.  
	# Set this alarm in site.conf
	#FIXME doesn't seem to work with relative addresses.
	#FIXME  Can we get the machine name of the server?
	 $server_root_url=$self->envir("server_root_url");
	 $self->warning_message("check_url: server_root_url is not defined in site.conf") unless $server_root_url;
	 unless ($url =~ /^http/ ) {
	 	# $self->debug_message("check_url: augmenting url $url");
	 	$url = "$server_root_url/$url";
	 
	 }
	 my $check_url_command = $self->{envir}->{externalCheckUrl};
#	 $self->warning_message("check_url_command: $check_url_command -- externalCheckUrl is not properly defined in configuration file")
#	 	unless (-x $check_url_command );
	 my $response = `$check_url_command $url`; 
	 # $self->debug_message("check_url: response for url $url is  $response");
	 return ($response =~ /$OK_CONSTANT/) ? 1 : 0; 
}

# ^variable our %appletCodebaseLocations

# ^function findAppletCodebase
# ^uses %appletCodebaseLocations
# ^uses $appletPath
# ^uses $server_root_url
# ^uses check_url

our %appletCodebaseLocations = ();   # cache for found applets (lasts until the child exits
sub findAppletCodebase {
	my $self     = shift;
	my $fileName = shift;  # probably the name of a jar file
	$server_root_url=$self->envir("server_root_url");
	#check cache first
	if (defined($appletCodebaseLocations{$fileName})  
	      and $appletCodebaseLocations{$fileName} =~/\S/  )
	{
	   	return $appletCodebaseLocations{$fileName};	# return if found in cache
	}
	my $appletPath = $self->{appletPath};
	foreach my $appletLocation (@{$appletPath}) {
		if ($appletLocation =~ m|^/|) {
			$appletLocation = "$server_root_url$appletLocation";
		}
		my $url = "$appletLocation/$fileName";

 		if ($self->check_url($url)) {
 				$appletCodebaseLocations{$fileName} = $appletLocation; #update cache
 			return $appletLocation	 # return codebase part of url
 		}
 	}
 	warn "findAppletCodebase Error: $fileName not found after searching ". join(",	", @{$appletPath} );
 	return "";
}


1;<|MERGE_RESOLUTION|>--- conflicted
+++ resolved
@@ -248,20 +248,9 @@
     	return $self->get_resource($aux_file_id)->uri() ; 
     }
 	###################################################################
-<<<<<<< HEAD
-	# html types only create external links
-	# image types create links which become embedded in the browser and/or tex document
-	# this distinction is determined by the image()/htmlLink/iframe type macros -- not alias
-	if (        $ext eq 'html'
-	         or $ext eq 'gif'  
-		     or $ext eq 'jpg' 
-		     or $ext eq 'png'
-		     or $ext eq 'pdf'
-		     or $ext eq 'svg'
-=======
-	
-	if ($ext eq 'html' 		    
-) {
+
+	
+	if ($ext eq 'html' 		    ) {
 	   $adr_output = $self->alias_for_html($aux_file_id)
 	} elsif (   $ext eq 'gif'  
 		     or $ext eq 'jpg' 
@@ -271,7 +260,6 @@
 		    or $ext eq 'mpg'
 		    or $ext eq 'ogg'
 		    or $ext eq 'webm'
->>>>>>> d0d43bcb
 		    ) {
 		if ($displayMode =~ /^HTML/ ) {			 
 			 $adr_output=$self->alias_for_html($aux_file_id, $ext);
