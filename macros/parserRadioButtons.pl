################################################################################
# WeBWorK Online Homework Delivery System
# Copyright &copy; 2000-2018 The WeBWorK Project, http://openwebwork.sf.net/
# $CVSHeader$
#
# This program is free software; you can redistribute it and/or modify it under
# the terms of either: (a) the GNU General Public License as published by the
# Free Software Foundation; either version 2, or (at your option) any later
# version, or (b) the "Artistic License" which comes with this package.
#
# This program is distributed in the hope that it will be useful, but WITHOUT
# ANY WARRANTY; without even the implied warranty of MERCHANTABILITY or FITNESS
# FOR A PARTICULAR PURPOSE.  See either the GNU General Public License or the
# Artistic License for more details.
################################################################################

=head1 NAME

parserRadioButtons.pl - Radio buttons compatible with MathObjects,
                        specifically MultiAnswer objects.

=head1 DESCRIPTION

This file implements a radio button group object that is compatible
with MathObjects, and in particular, with the MultiAnswer object, and
with PGML.

To create a RadioButtons object, use

	$radio = RadioButtons([choices,...],correct,options);

where "choices" are the strings for the items in the radio buttons,
"correct" is the choice that is the correct answer for the group (or
its index, with 0 being the first one), and options are chosen from
among those listed below.  If the correct answer is a number, it is
interpretted as an index, even if the array of choices are also
numbers.  (See the C<noindex> below for more details.)

The entries in the choices array can either be strings that are the
text to use for the choice buttons, or C<{label=>text}> where C<label>
is a label to use for the choice when showing the student or correct
answers, and C<text> is the text to use for the choice.  See below for
options controlling how the labels will be used.  If a choice includes
mathematics, you should use labels as above or through the C<labels>
option below in order to have the student and correct answers display
properly in the results table when an answer is submitted.  Use the
C<displayLabels> option to make the labels be part of the choice as it
is displayed following the radio button.

By default, the choices are left in the order that you provide them,
but you can cause some or all of them to be ordered randomly by
enclosing those that should be randomized within a second set of
brackets.  For example

        $radio = RadioButtons(
                   [
                     "First Item",
                     ["Random 1","Random 2","Random 3"],
                     "Last Item"
                   ],
                   "Random 3"
                 );

will make a list of radio buttons that has the first item always on
top, the next three ordered randomly, and the last item always on the
bottom.  In this example

        $radio = RadioButtons([["Random 1","Random 2","Random 3"]],2);

all the entries are randomized, and the correct answer is "Random 3"
(the one with index 2 in the original, unrandomized list).  You can
have as many randomized groups, with as many static items in between,
as you want.

The C<options> are taken from the following list:

=over

=item C<S<< labels => "123", "ABC", "text", or [label1,...] >>>

Labels are used to replace the text of the choice in the student and
correct answers, and can also be shown just before the choice text (if
C<displayLabels> is set).  If the value is C<"123"> then the choices
will be labeled with numbers (the choices will be numbered
sequentially after they have been randomized).  If the value is
C<"ABC"> then the choices will be labeled with capital letters after
they have been randomized.  If the value is C<"text"> then the button
text is used (note, however, that if the text contains things like
math or formatting or special characters, these may not display well
in the student and correct answer columns of the results table).

If any choiced have explicit labels (via
C<{label=>text}>), those labels will be used instead of the automatic
numberof letter (and the number of letter will be skipped).  The third
form allows you to specify labels for each of the choices in their
original order (though the C<{label=>text}> form is preferred).

Default: labels are the text of the choice when they don't include any
special characters, and "Button 1", "Button 2", etc. otherwise.

=item C<S<< displayLabels => 0 or 1 >>>

Specifies whether labels should be displayed after the radio butten
and before its text.  This makes the association between the choices
and the label used as an answer more explicit.  Default: 1

=item C<S<< labelFormat => string >>>

Specifies a format string to use when displaying labels before the
choice text.  It is an C<sprintf()> string that contains C<%s> where
the label should go.  By default, it is C<${BBOLD}%s. ${EBOLD}>, which
produces the label in bold followed by a period and a space.

=item C<S<< forceLabelFormat => 0 or 1 >>>

When C<displayLabels> is set, this controls how blank labels are
handled.  When set to C<0>, no label is inserted before the choice
text for blank labels, and when C<1>, the C<labelFormat> is applied ot
the empty string and the result is inserted before the choice text.
Default: 0.

=item C<S<< separator => string >>>

Specifies the text to put between the radio buttons.  Default: $BR

=item C<S<< checked => choice >>>

The text or index (starting at zero) of the button to be checked
initially.  Default: none checked

=item C<S<< maxLabelSize => n >>>

The approximate largest size that should be used for the answer
strings to be generated by the radio buttons (if the choice strings
are too long, they will be trimmed and "..." inserted) Default: 25

=item C<S<< uncheckable => 0 or 1 or "shift" >>>

Determines whether the radio buttons can be unchecked (requires
JavaScript).  To uncheck, click a second time; when set to "shift",
unchecking requires the shift key to be pressed.  Default: 0

=item C<S<< noindex => 0 or 1 >>>

Determines whether a numeric value for the correct answer is
interpretted as an index into the choice array or not.  If set to 1,
then the number is treated as the literal correct answer, not an index
to it.  Default: 0

=back

The following options are deprecated, but are available for backward
compatibility.  This functionality can now be accomplished though
grouping the items in the choice list.

=over

=item C<S<< randomize => 0 or 1 >>>

Specifies whether the order of the choices should be randomized or
not.  By default, the order is exactly as they appear in the choices
array.  If you select random order, you can use the C<first> and
C<last> arrays to help organize the choices.

=item C<S<< order => [choice,...] >>>

Specifies the order in which choices should be presented. All choices
must be listed. If this option is specified, the C<first> and C<last>
options are ignored.  The order can be given in terms of the indices
of the choices (0 is the first one), or as the strings themselves.

=item C<S<< first => [choice,...] >>>

Specifies choices which should appear first, in the order specified,
in the list of choices. Ignored if the C<order> option is specified.
The entries in this list are either indices of the choices (0 is the
first one), or the strings themselves.

=item C<S<< last => [choice,...] >>>

Specifies choices which should appear last, in the order specified, in
the list of choices. Ignored if the C<order> option is specified.  The
entries in this list are either the indices of the choices (0 is the
first one), or the strings themselves.

=back

To insert the radio buttons into the problem text, use

	BEGIN_TEXT
	\{$radio->buttons\}
	END_TEXT

and then

	ANS($radio->cmp);

to get the answer checker for the radion buttons.

You can use the RadioButtons object in MultiAnswer objects.  This is
the reason for the RadioButton's C<ans_rule()> method (since that is
what MultiAnswer calls to get answer rules).  Just pass a RadioButtons
object as one of the arguments of the MultiAnswer constructor.

When writing a custom answer checker involving a RadioButtons object
(e.g. if it is part of a MultiAnswer and its answer depends on, or
affects, the answers given to other parts), note that the actual
answer strings associated to a RadioButtons object (which are those
appearing in the "student answer" argument passed to a custom answer
checker) are neither the supplied choice strings nor the supplied
labels, but are an internal implementation detail whose format should
not be depended on.  You can convert one of these answer strings to a
choice string or a label with the methods answerChoice or answerLabel.

=cut

loadMacros('MathObjects.pl');

sub _parserRadioButtons_init {parserRadioButtons::Init()}; # don't reload this file

##################################################################
#
#  The package that implements RadioButtons
#
package parserRadioButtons;
our @ISA = qw(Value::String);

my $jsPrinted = 0;  # true when the JavaScript has been printed

#
#  Set up the main:: namespace
#
sub Init {
  $jsPrinted = 0;
  main::PG_restricted_eval('sub RadioButtons {parserRadioButtons->new(@_)}');
}

#
#  Create a new RadioButtons object
#
sub new {
  my $self = shift; my $class = ref($self) || $self;
  my $context = (Value::isContext($_[0]) ? shift : $self->context);
  my $choices = shift; my $value = shift;
  my %options;
  main::set_default_options(\%options,
    labels => "auto",
    displayLabels => "auto",
    labelFormat => "${main::BBOLD}%s${main::EBOLD}. ",
    forceLabelFormat => 0,
    separator => $main::BR,
    checked => undef,
    maxLabelSize => 25,
    uncheckable => 0,
    randomize => 0,
    first => undef,
    last => undef,
    order => undef,
    noindex => 0,
    @_,
    checkedI => -1,
  );
  Value::Error("A RadioButton's first argument should be a list of button values")
    unless ref($choices) eq 'ARRAY';
  Value::Error("A RadioButton's second argument should be the correct button choice")
    unless defined($value) && $value ne "";
  $context = Parser::Context->getCopy("Numeric");
  $self = bless {%options, choices => $choices, context => $context}, $class;
  $self->compatibility if $self->{order} || $self->{last} || $self->{first} || $self->{randomize};
  $self->getChoiceOrder;
  $self->addLabels;
  $self->getCorrectChoice($value);
  $self->getCheckedChoice($self->{checked});
  $self->JavaScript if $self->{uncheckable};
  $context->strings->are(map {"B".$_ => {}} (0..($self->{n}-1)));
  return $self;
}

#
#  Get the choices into the correct order (randomizing where requested)
#
sub getChoiceOrder {
  my $self = shift;
  my @choices = ();
  foreach my $choice (@{$self->{choices}}) {
    if (ref($choice) eq "ARRAY") {push(@choices,$self->randomOrder($choice))}
      else {push(@choices,$choice)}
  }
  $self->{orderedChoices} = \@choices;
  $self->{n} = scalar(@choices);
}
sub randomOrder {
  my $self = shift; my $choices = shift;
  my %index = (map {$main::PG_random_generator->rand => $_} (0..scalar(@$choices)-1));
  return (map {$choices->[$index{$_}]} main::PGsort(sub {$_[0] lt $_[1]},keys %index));
}

#
#  Collect the labels from those that have them, and add ones
#  to those that don't (if requested)
#
sub addLabels {
  my $self = shift; my $choices = $self->{orderedChoices};
  my $labels = $self->{labels}; my $n = $self->{n};
  $labels = [1..$n] if $labels eq "123";
  $labels = [@main::ALPHABET[0..$n-1]] if uc($labels) eq "ABC";
  $labels = [] if $labels eq "text";
  if (ref($labels) ne "ARRAY") {
    my $replace = ($labels ne "auto");
    if (!$replace) {foreach (@$choices) {$replace = 1 if $_ =~ m/[^-+.,;:()!\[\]a-z0-9 ]/i}}
    $labels = [map {"Choice $_"} (1..$n)] if $replace;
    $self->{displayLabels} = 0 if $self->{displayLabels} eq "auto";
  }
  $labels = [] unless ref($labels) eq "ARRAY";
  foreach my $i (0..$n-1) {
    if (ref($choices->[$i]) eq "HASH") {
      my $key = (keys %{$choices->[$i]})[0];
      $labels->[$i] = $key; $choices->[$i] = $choices->[$i]{$key};
    }
  }
  $self->{labels} = $labels;
  $self->{displayLabels} = 1 if $self->{displayLabels} eq "auto";
}

#
#  Find the correct choice in the ordered array
#
sub getCorrectChoice {
  my $self = shift; my $value = shift;
  if ($value =~ m/^\d+$/ && !$self->{noindex}) {
    $value = ($self->flattenChoices)[$value];
    Value::Error("The correct answer index is outside the range of choices provided")
      if !defined($value);
  }
  my @choices = @{$self->{orderedChoices}};
  foreach my $i (0..$#choices) {
    if ($value eq $choices[$i] || $value eq ($self->{labels}[$i]||"")) {
      $self->{data} = ["B$i"];
      return;
    }
  }
  Value::Error("The correct choice must be one of the button values");
}
sub getCheckedChoice {
  my $self = shift; my $value = shift;
  return unless defined $value;
  $value = ($self->flattenChoices)[$value] if $value =~ m/^\d+$/;
  my @choices = @{$self->{orderedChoices}};
  foreach my $i (0..$#choices) {
    if ($value eq $choices[$i] || $value eq ($self->{labels}[$i]||"")) {
      $self->{checkedI} = $i;
      return;
    }
  }
  Value::Error("The checked choice must be one of the button values");
}
sub flattenChoices {
  my $self = shift;
  my @choices = map {ref($_) eq "ARRAY" ? @$_ : $_} @{$self->{choices}};
  foreach my $choice (@choices) {
    if (ref($choice) eq "HASH") {
      my $key = (keys %{$choice})[0];
      $choice = $choice->{$key};
    }
  }
  return @choices;
}

#
#  Format a label using the user-provided format string
#
sub labelFormat {
  my $self = shift; my $label = shift;
  return "" unless $label || $self->{forceLabelFormat};
  $label = "" unless defined $label;
  sprintf($self->{labelFormat},$self->protect($label));
}

#
#  Trim the selected choice or label so that it is not too long
#  to be displayed in the results table.
#
sub labelText {
  my $self = shift; my $index = substr(shift,1);
  my $choice = $self->{labels}[$index];
  $choice = $self->{orderedChoices}[$index] unless defined $choice;
  return $choice if length($choice) < $self->{maxLabelSize};
  my @words = split(/( |\b)/,$choice); my ($s,$e) = ('','');
  return $choice if scalar(@words) < 3;
  do {$s .= shift(@words); $e = pop(@words) . $e if @words}
    while length($s) + length($e) + 10 < $self->{maxLabelSize} && scalar(@words);
  return $s . " ... " . $e;
}

#
#  Use the actual choice string rather than the "Bn" string as the output
#
sub string {
  my $self = shift;
  $self->labelText($self->value);
}

#
#  Adjust student preview and answer strings to be the actual
#  choice string rather than the "Bn" string.
#
sub cmp_preprocess {
  my $self = shift; my $ans = shift;
  if (defined $ans->{student_value} && $ans->{student_value} ne '') {
    my $label = $self->labelText($ans->{student_value}->value);
    $ans->{preview_latex_string} = $self->quoteTeX($label);
    $ans->{student_ans} = $self->quoteHTML($label);
    $ans->{original_student_ans} = $label;
  }
}

#
<<<<<<< HEAD
#  Allow users to convert a "Bn" string into a choice or label
#
sub answerChoice {
  my $self = shift; my $index = substr(shift,1);
  return $self->{orderedChoices}[$index];
}
sub answerLabel {
  my $self = shift; my $index = substr(shift,1);
  return $self->{labels}[$index];
=======
#  Include the "Bn" string for the correct choice
#  in the answer hash
#
sub cmp {
  my $self = shift;
  my $cmp = $self->SUPER::cmp(
    correct_choice => $self->value,
    @_
  );
  return $cmp;
>>>>>>> 438d97cb
}

##################################################################
#
#  Handle old-style options (order, first, last, randomize)
#

sub compatibility {
  my $self = shift;
  foreach my $choice (@{$self->{choices}}) {
    Value::Error("Old-style options (order, first, last, randomize) can't be used with new-style choice array")
      if ref($choice) eq "ARRAY" || ref($choice) eq "HASH";
  }
  $self->{n} = scalar(@{$self->{choices}});
  my @choices; my %remaining = map {$_ => 1} @{$self->{choices}};

  if ($self->{order}) {

    Value::Error("You can't use 'first' or 'last' with 'order'") if $self->{first} || $self->{last};
    my @order = @{$self->{order}};
    foreach my $i (0..$#order) {
      my $choice = $self->findChoice($order[$i]);
      Value::Error("Item $i of the 'order' option is not a choice.") if !defined($choice);
      Value::Error("Item $i of the 'order' option was already specified.") if !$remaining{$choice};
      push(@choices,$choice); delete $remaining{$choice};
    }
    Value::Error("You must specify all choices in the 'order' option") if scalar(keys %remaining);
    $self->{choices} = \@choices;

  } elsif ($self->{first} || $self->{last}) {
    my @first = @{$self->{first}||[]}; my @last = @{$self->{last}||[]};

    foreach my $i (0..$#first) {
      my $choice = $self->findChoice($first[$i]);
      Value::Error("Item $i of the 'first' option is not a choice.") if !defined($choice);
      Value::Error("Item $i of the 'first' option was already specified.") if !$remaining{$choice};
      push(@choices,$choice); delete $remaining{$choice};
    }

    foreach my $i (0..$#last) {
      my $choice = $self->findChoice($last[$i]);
      Value::Error("Item $i of the 'last' option is not a choice.") if !defined($choice);
      Value::Error("Item $i of the 'last' option was already specified.") if !$remaining{$choice};
      $last[$i] = $choice; delete $remaining{$choice};
    }

    my @remaining;
    foreach my $choice (@{$self->{choices}}) {push(@remaining,$choice) if $remaining{$choice}}
    if (@remaining) {
      @remaining = ([@remaining]) if $self->{randomize};
      push(@choices,@remaining);
    }

    push(@choices,@last) if @last;

    $self->{choices} = \@choices;

  } elsif ($self->{randomize}) {$self->{choices} = [$self->{choices}]}
}

#
#  Given a choice, a label, or an index into the choices array,
#  return the choice.
#
sub findChoice {
  my $self = shift; my $value = shift;
  my $index = $self->Index($value);
  return $self->{choices}[$index] unless $index == -1;
  foreach my $i (0..($self->{n}-1)) {
    my $label = $self->{labels}[$i]; my $choice = $self->{choices}[$i];
    $label = "" unless defined $label;
    return $choice if $label eq $value || $choice eq $value;
  }
  return undef;
}

#
#  Get a numeric index (-1 if not defined or not a number)
#
sub Index {
  my $self = shift; my $index = shift;
  return -1 unless defined $index && $index =~ m/^\d$/;
  return $index;
}

##################################################################

#
#  Print the JavaScript needed for uncheckable radio buttons
#
sub JavaScript {
  return if $jsPrinted || $main::displayMode eq 'TeX';
  main::TEXT(
    "\n<script>\n" .
    "if (window.ww == null) {var ww = {}}\n" .
    "if (ww.RadioButtons == null) {ww.RadioButtons = {}}\n" .
    "if (ww.RadioButtons.selected == null) {ww.RadioButtons.selected = {}}\n" .
    "ww.RadioButtons.Toggle = function (obj,event,shift) {\n" .
    "  if (!event) {event = window.event}\n" .
    "  if (shift && !event.shiftKey) {\n" .
    "    this.selected[obj.name] = obj\n" .
    "    return\n" .
    "  }\n" .
    "  var selected = this.selected[obj.name]\n" .
    "  if (selected && selected == obj) {\n".
    "    this.selected[obj.name] = null\n" .
    "    obj.checked = false\n" .
    "  } else {\n" .
    "    this.selected[obj.name] = obj\n".
    "  }\n" .
    "}\n".
    "</script>\n"
  );
  $jsPrinted = 1;
}

sub makeUncheckable {
  my $self = shift;
  my $shift = ($self->{uncheckable} =~ m/shift/i ? ",1" : "");
  my $onclick = "onclick=\"ww.RadioButtons.Toggle(this,event$shift)\"";
  my @radio = @_;
  foreach (@radio) {$_ =~ s/<INPUT/<INPUT $onclick/i}
  return @radio;
}

#
#  Create the radio-buttons text
#
sub BUTTONS {
  my $self = shift; my $extend = shift; my $name = shift; my $size = shift;
  my @choices = @{$self->{orderedChoices}};
  my @radio = ();
  $name = main::NEW_ANS_NAME() unless $name;
  my $label = main::generate_aria_label($name);
  foreach my $i (0..$#choices) {
    my $value = "B$i"; my $tag = $choices[$i];
    $value = "%".$value if $i == $self->{checkedI};
    $tag = $self->labelFormat($self->{labels}[$i]).$tag if $self->{displayLabels};
    if ($i > 0) {
      push(@radio,main::NAMED_ANS_RADIO_EXTENSION($name, $value, $tag,
           aria_label => $label."option " . ($i+1) . " ", @_));
    } else {
      push(@radio, main::NAMED_ANS_RADIO($name, $value, $tag, $extend, @_));
    }
  }
  #
  #  Taken from PGbasicmacros.pl
  #  It is wrong to have \item in the radio buttons and to add itemize here,
  #    but that is the way PGbasicmacros.pl does it.
  #
  if ($main::displayMode eq 'TeX') {
    $radio[0] = "\n\\begin{itemize}\n" . $radio[0];
    $radio[$#radio_buttons] .= "\n\\end{itemize}\n";
  }
  if ($main::displayMode eq 'PTX') {
    $radio[0] = '<var form="buttons">' . "\n" . $radio[0];
    $radio[$#radio_buttons] .= '</var>';
    #turn any math delimiters
    @radio = map {$_ =~ s/\\\(/<m>/g; $_} (@radio);
    @radio = map {$_ =~ s/\\\)/<\/m>/g; $_} (@radio);
  };
  @radio = $self->makeUncheckable(@radio) if $self->{uncheckable};
  (wantarray) ? @radio : join(($main::displayMode eq 'PTX')?'':$self->{separator}, @radio);
}

sub protect {
  my $self = shift; my $s = shift; return $s if !defined($s) || $s eq "";
  main::MODES(TeX => $self->quoteTeX($s), HTML => $self->quoteHTML($s));
}

sub buttons {shift->BUTTONS(0,'',@_)}
sub named_buttons {shift->BUTTONS(0,@_)}

sub ans_rule {shift->BUTTONS(0,'',@_)}
sub named_ans_rule {shift->BUTTONS(0,@_)}
sub named_ans_rule_extension {shift->BUTTONS(1,@_)}

##################################################################

1;<|MERGE_RESOLUTION|>--- conflicted
+++ resolved
@@ -415,7 +415,6 @@
 }
 
 #
-<<<<<<< HEAD
 #  Allow users to convert a "Bn" string into a choice or label
 #
 sub answerChoice {
@@ -425,7 +424,9 @@
 sub answerLabel {
   my $self = shift; my $index = substr(shift,1);
   return $self->{labels}[$index];
-=======
+}
+
+#
 #  Include the "Bn" string for the correct choice
 #  in the answer hash
 #
@@ -436,7 +437,6 @@
     @_
   );
   return $cmp;
->>>>>>> 438d97cb
 }
 
 ##################################################################
