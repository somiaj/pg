--- conflicted
+++ resolved
@@ -245,11 +245,7 @@
 sub sageCalculatorHeader {
 $CellServer = 'https://sagecell.sagemath.org';
 main::HEADER_TEXT(main::MODES(TeX=>"", HTML=><<"END_OF_FILE"));
-<<<<<<< HEAD
-<script src="$CellServer/static/jquery.min.js"></script>
-=======
     <script>var jqSave = \$.noConflict(true);</script>
->>>>>>> 88e9bfaa
     <script src="$CellServer/static/embedded_sagecell.js"></script>
     <script>jqSave(function () {
     // Make *any* div with class 'sage-compute' a Sage cell
