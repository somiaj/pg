################################################################################
# WeBWorK Online Homework Delivery System
# Copyright &copy; 2000-2023 The WeBWorK Project, https://github.com/openwebwork
#
# This program is free software; you can redistribute it and/or modify it under
# the terms of either: (a) the GNU General Public License as published by the
# Free Software Foundation; either version 2, or (at your option) any later
# version, or (b) the "Artistic License" which comes with this package.
#
# This program is distributed in the hope that it will be useful, but WITHOUT
# ANY WARRANTY; without even the implied warranty of MERCHANTABILITY or FITNESS
# FOR A PARTICULAR PURPOSE.  See either the GNU General Public License or the
# Artistic License for more details.
################################################################################

=head1 NAME

PGbasicmacros.pl --- located in the courseScripts directory

=head1 DESCRIPTION

This includes constants and basic functions for PG.

=cut

#####sub _PGbasicmacros_init { }
### In this file the _init subroutine is defined further down
### It actually initializes something!

# this is equivalent to use strict, but can be used within the Safe compartment

BEGIN {
	be_strict;
}

my $displayMode;

my (
	$PAR,               $BR,       $BRBR,    $LQ,                  $RQ,
	$BM,                $EM,       $BDM,     $EDM,                 $LTS,
	$GTS,               $LTE,      $GTE,     $BEGIN_ONE_COLUMN,    $END_ONE_COLUMN,
	$SOL,               $SOLUTION, $HINT,    $COMMENT,             $US,
	$SPACE,             $NBSP,     $NDASH,   $MDASH,               $BLABEL,
	$ELABEL,            $BBOLD,    $EBOLD,   $BITALIC,             $EITALIC,
	$BUL,               $EUL,      $BCENTER, $ECENTER,             $BLTR,
	$ELTR,              $BKBD,     $EKBD,    $HR,                  $LBRACE,
	$RBRACE,            $LB,       $RB,      $DOLLAR,              $PERCENT,
	$CARET,             $PI,       $E,       $LATEX,               $TEX,
	$APOS,              @ALPHABET, $envir,   $PG_random_generator, $inputs_ref,
	$rh_sticky_answers, $r_ans_rule_count,
);

our %envir;

sub _PGbasicmacros_init {
	# The big problem is that at compile time in the cached Safe compartment
	# main:: has one definition, probably Safe::Root1::
	# At runtime main has another definition Safe::Rootx:: where x is > 1

	# It is important to
	# initialize the my variable version of $displayMode from the "runtime" version
	# of main::displayMode

	$displayMode = main::PG_restricted_eval(q!$main::displayMode!);

	# This is initializes the remaining variables in the runtime main:: compartment.

	main::PG_restricted_eval( <<'EndOfFile');
	$displayMode            = $displayMode;

	$main::PAR              = PAR();
	$main::BR               = BR();
	$main::BRBR             = BRBR();
	$main::LQ               = LQ();
	$main::RQ               = RQ();
	$main::BM               = BM();
	$main::EM               = EM();
	$main::BDM              = BDM();
	$main::EDM              = EDM();
	$main::LTS              = LTS();
	$main::GTS              = GTS();
	$main::LTE              = LTE();
	$main::GTE              = GTE();
	$main::BEGIN_ONE_COLUMN = BEGIN_ONE_COLUMN();
	$main::END_ONE_COLUMN   = END_ONE_COLUMN();
	$main::SOL              = SOLUTION_HEADING();
	$main::SOLUTION         = SOLUTION_HEADING();
	$main::HINT             = HINT_HEADING();
	$main::US               = US();
	$main::SPACE            = SPACE();
	$main::NBSP             = NBSP();
	$main::NDASH            = NDASH();
	$main::MDASH            = MDASH();
	$main::BLABEL           = BLABEL();
	$main::ELABEL           = ELABEL();
	$main::BBOLD            = BBOLD();
	$main::EBOLD            = EBOLD();
	$main::BITALIC          = BITALIC();
	$main::EITALIC          = EITALIC();
	$main::BUL              = BUL();
	$main::EUL              = EUL();
	$main::BCENTER          = BCENTER();
	$main::ECENTER          = ECENTER();
	$main::BLTR             = BLTR();
	$main::ELTR             = ELTR();
	$main::BKBD             = BKBD();
	$main::EKBD             = EKBD();
	$main::HR               = HR();
	$main::LBRACE           = LBRACE();
	$main::RBRACE           = RBRACE();
	$main::LB               = LB();
	$main::RB               = RB();
	$main::DOLLAR           = DOLLAR();
	$main::PERCENT          = PERCENT();
	$main::CARET            = CARET();
	$main::PI               = PI();
	$main::E                = E();
	$main::LATEX            = LATEX();
	$main::TEX              = TEX();
	$main::APOS             = APOS();
	@main::ALPHABET         = ('A'..'ZZ');
	%main::STICKY_ANSWERS   = ();

EndOfFile

	# Next we transfer the correct definitions in the main:: compartment to the local my variables
	# This can't be done inside the eval above because my variables seem to be invisible inside the eval

	$PAR              = PAR();
	$BR               = BR();
	$BRBR             = BRBR();
	$LQ               = LQ();
	$RQ               = RQ();
	$BM               = BM();
	$EM               = EM();
	$BDM              = BDM();
	$EDM              = EDM();
	$LTS              = LTS();
	$GTS              = GTS();
	$LTE              = LTE();
	$GTE              = GTE();
	$BEGIN_ONE_COLUMN = BEGIN_ONE_COLUMN();
	$END_ONE_COLUMN   = END_ONE_COLUMN();
	$SOL              = SOLUTION_HEADING();
	$SOLUTION         = SOLUTION_HEADING();
	$HINT             = HINT_HEADING();
	$US               = US();
	$SPACE            = SPACE();
	$NBSP             = NBSP();
	$NDASH            = NDASH();
	$MDASH            = MDASH();
	$BLABEL           = BLABEL();
	$ELABEL           = ELABEL();
	$BBOLD            = BBOLD();
	$EBOLD            = EBOLD();
	$BITALIC          = BITALIC();
	$EITALIC          = EITALIC();
	$BUL              = BUL();
	$EUL              = EUL();
	$BCENTER          = BCENTER();
	$ECENTER          = ECENTER();
	$BLTR             = BLTR();
	$ELTR             = ELTR();
	$BKBD             = BKBD();
	$EKBD             = EKBD();
	$HR               = HR();
	$LBRACE           = LBRACE();
	$RBRACE           = RBRACE();
	$LB               = LB();
	$RB               = RB();
	$DOLLAR           = DOLLAR();
	$PERCENT          = PERCENT();
	$CARET            = CARET();
	$PI               = PI();
	$E                = E();
	$LATEX            = LATEX();
	$TEX              = TEX();
	$APOS             = APOS();
	@ALPHABET         = ('A' .. 'ZZ');

	$envir               = PG_restricted_eval(q!\%main::envir!);
	$PG_random_generator = PG_restricted_eval(q!$main::PG_random_generator!);
	$inputs_ref          = $envir{inputs_ref};
	$rh_sticky_answers   = PG_restricted_eval(q!\%main::STICKY_ANSWERS!);
	$r_ans_rule_count    = PG_restricted_eval(q!\$ans_rule_count!);
}

=head2  Answer blank macros:

These produce answer blanks of various sizes or pop up lists or radio answer buttons.
The names for the answer blanks are
generated implicitly.

    ans_rule( width )
    tex_ans_rule( width )
    ans_radio_buttons(value1 => label1, value2, label2 => value3, label3 => ...)
    pop_up_list(@list)   # list consists of (value => label,  PR => "Product rule", ...)
    pop_up_list([@list]) # list consists of values

In the last case, one can use C<pop_up_list(['?', 'yes', 'no'])> to produce a
pop-up list containing the three strings listed, and then use str_cmp to check
the answer.

To indicate the checked position of radio buttons put a '%' in front of the value: C<ans_radio_buttons(1, 'Yes', '%2', 'No')>
will have 'No' checked.  C<tex_ans_rule> works inside math equations in C<HTML_tth> mode.  It does not work in C<Latex2HTML> mode since this mode produces gif pictures.

The following method is defined in F<PG.pl> for entering the answer evaluators corresponding
to answer rules with automatically generated names.  The answer evaluators are matched with the
answer rules in the order in which they appear on the page.

    ANS(ans_evaluator1, ans_evaluator2, ...);

These are more primitive macros which produce answer blanks for specialized cases when complete
control over the matching of answers blanks and answer evaluators is desired.
The names of the answer blanks must be generated manually, and it is best if they do NOT begin
with the default answer prefix (currently AnSwEr).

    labeled_ans_rule(name, width)  # an alias for NAMED_ANS_RULE where width defaults to 20 if omitted.

    NAMED_ANS_RULE(name, width)
    NAMED_ANS_BOX(name, rows, cols)
    NAMED_ANS_RADIO(name, value, label)
    NAMED_ANS_RADIO_EXTENSION(name, value, label)
    NAMED_ANS_RADIO_BUTTONS(name, value1, label1, value2, label2, ...)
    check_box('-name' => answer5, '-value' => 'statement3', '-label' => 'I loved this course!')
    NAMED_POP_UP_LIST($name, @list) # list consists of (value => tag,  PR => "Product rule", ...)
    NAMED_POP_UP_LIST($name, [@list]) # list consists of a list of values (and each tag will be set to the corresponding value)

(Name is the name of the variable, value is the value given to the variable when this option is selected,
and label is the text printed next to the button or check box.    Check box variables can have multiple values.)

NAMED_ANS_RADIO_BUTTONS creates a sequence of NAMED_ANS_RADIO and NAMED_ANS_RADIO_EXTENSION  items which
are  output either as an array or, in scalar context, as the array glued together with spaces.  It is
usually easier to use this than to manually construct the radio buttons by hand.  However, sometimes
 extra flexibility is desiredin which case:

When entering radio buttons using the "NAMED" format, you should use NAMED_ANS_RADIO button for the first button
and then use NAMED_ANS_RADIO_EXTENSION for the remaining buttons.  NAMED_ANS_RADIO requires a matching answer evalutor,
while NAMED_ANS_RADIO_EXTENSION does not. The name used for NAMED_ANS_RADIO_EXTENSION should match the name
used for NAMED_ANS_RADIO (and the associated answer evaluator).

The following method is defined in  F<PG.pl> for entering the answer evaluators corresponding
to answer rules with automatically generated names.  The answer evaluators are matched with the
answer rules in the order in which they appear on the page.

    NAMED_ANS(name1 => ans_evaluator1, name2 => ans_evaluator2, ...);

These auxiliary macros are defined in PG.pl

    NEW_ANS_NAME(        );   # produces a new anonymous answer blank name  by appending a number to the prefix (AnSwEr)
                              # and registers this name as an implicitly labeled answer
                              # Its use is paired with each answer evaluator being entered using ANS()

    ANS_NUM_TO_NAME(number);  # prepends the prefix (AnSwEr) to the number, but does nothing else.

    RECORD_ANS_NAME( name );  # records the order in which the answer blank  is rendered
                              # This is called by all of the constructs above, but must
                              # be called explicitly if an input blank is constructed explictly
                              # using HTML code.

These are legacy macros:

    ANS_RULE( number, width );                       # equivalent to NAMED_ANS_RULE( NEW_ANS_NAME(  ), width)
    ANS_BOX( question_number, height, width );       # equivalent to NAMED_ANS_BOX( NEW_ANS_NAME(  ), height, width)
    ANS_RADIO( question_number, value, tag );        # equivalent to NAMED_ANS_RADIO( NEW_ANS_NAME( ), value, tag)
    ANS_RADIO_OPTION( question_number, value, tag ); # equivalent to NAMED_ANS_RADIO_EXTENSION( ANS_NUM_TO_NAME(number), value, tag)

=cut

sub labeled_ans_rule {    # syntactic sugar for NAMED_ANS_RULE
	my ($name, $col) = @_;
	$col = 20 unless not_null($col);
	NAMED_ANS_RULE($name, $col);
}

sub NAMED_ANS_RULE {
	my $name    = shift;
	my $col     = shift;
	my %options = @_;
	$col = 20 unless not_null($col);
	my $answer_value = '';
	$answer_value = ${$inputs_ref}{$name} if defined(${$inputs_ref}{$name});

	#FIXME -- code factoring needed
	if ($answer_value =~ /\0/) {
		my @answers = split("\0", $answer_value);
		$answer_value = shift(@answers);                  # use up the first answer
		$rh_sticky_answers->{$name} = \@answers;
		# store the rest -- beacuse this stores to a main:: variable
		# it must be evaluated at run time
		$answer_value = '' unless defined($answer_value);
	} elsif (ref($answer_value) eq 'ARRAY') {
		my @answers = @{$answer_value};
		$answer_value = shift(@answers);                  # use up the first answer
		$rh_sticky_answers->{$name} = \@answers;
		# store the rest -- because this stores to a main:: variable
		# it must be evaluated at run time
		$answer_value = '' unless defined($answer_value);
	}

	$answer_value =~ s/\s+/ /g;    ## remove excessive whitespace from student answer
	$name         = RECORD_ANS_NAME($name, $answer_value);
	$answer_value = encode_pg_and_html($answer_value);
	my $previous_name = "previous_$name";
	$name          = ($envir{use_opaque_prefix}) ? "%%IDPREFIX%%$name"          : $name;
	$previous_name = ($envir{use_opaque_prefix}) ? "%%IDPREFIX%%$previous_name" : $previous_name;

	my $label;
	if (defined($options{aria_label})) {
		$label = $options{aria_label};
	} else {
		$label = generate_aria_label($name);
	}

	my $tcol = $col / 2 > 3 ? $col / 2 : 3;    ## get max
	$tcol = $tcol < 40 ? $tcol : 40;           ## get min

	MODES(
		TeX        => "{\\answerRule[$name]{$tcol}}",
		Latex2HTML => qq!\\begin{rawhtml}<input type=text size=$col name="$name" value="">\\end{rawhtml}!,

		# Note: codeshard is used in the css to identify input elements that come from pg
		HTML => qq!<input type=text class="codeshard" size=$col name="$name" id="$name" aria-label="$label" !
			. qq!dir="auto" autocomplete="off" autocapitalize="off" spellcheck="false" !
			. qq!value="$answer_value">!
			. qq!<input type=hidden name="$previous_name" value="$answer_value">!,
		PTX => qq!<fillin name="$name" characters="$col" />!
	);
}

sub NAMED_HIDDEN_ANS_RULE {
	# this is used to hold information being passed into and out of applets
	# -- preserves state -- identical to NAMED_ANS_RULE except input type "hidden"
	my ($name, $col) = @_;
	$col = 20 unless not_null($col);
	my $answer_value = '';
	$answer_value = ${$inputs_ref}{$name} if defined(${$inputs_ref}{$name});
	if ($answer_value =~ /\0/) {
		my @answers = split("\0", $answer_value);
		$answer_value = shift(@answers);                  # use up the first answer
		$rh_sticky_answers->{$name} = \@answers;
		# store the rest -- beacuse this stores to a main:: variable
		# it must be evaluated at run time
		$answer_value = '' unless defined($answer_value);
	} elsif (ref($answer_value) eq 'ARRAY') {
		my @answers = @{$answer_value};
		$answer_value = shift(@answers);                  # use up the first answer
		$rh_sticky_answers->{$name} = \@answers;
		# store the rest -- beacuse this stores to a main:: variable
		# it must be evaluated at run time
		$answer_value = '' unless defined($answer_value);
	}

	$answer_value =~ s/\s+/ /g;    ## remove excessive whitespace from student answer

	$name         = RECORD_ANS_NAME($name, $answer_value);
	$answer_value = encode_pg_and_html($answer_value);

	my $tcol = $col / 2 > 3 ? $col / 2 : 3;    ## get max
	$tcol = $tcol < 40 ? $tcol : 40;           ## get min

	MODES(
		TeX        => "{\\answerRule[$name]{$tcol}}",
		Latex2HTML => qq!\\begin{rawhtml}<input type=text name="$name" value="">\\end{rawhtml}!,
		HTML       => qq!<input type=hidden name="$name" id="$name" value="$answer_value">!
			. qq!<input type=hidden name="previous_$name" id="previous_$name" value="$answer_value">!,
		PTX => '',
	);
}

sub NAMED_ANS_RULE_OPTION {    # deprecated
	&NAMED_ANS_RULE_EXTENSION;
}

sub NAMED_ANS_RULE_EXTENSION {
	my $name    = shift;       # this is the name of the response item
	my $col     = shift;
	my %options = @_;

	my $label;
	if (defined($options{aria_label})) {
		$label = $options{aria_label};
	} else {
		$label = generate_aria_label($name);
	}
	# $answer_group_name is the name of the parent answer group
	# the group name is usually the same as the answer blank name
	# when there is only one answer blank.

	my $answer_group_name = $options{answer_group_name} // '';
	unless ($answer_group_name) {
		WARN_MESSAGE(
			"Error in NAMED_ANSWER_RULE_EXTENSION: every call to this subroutine needs
			to have \$options{answer_group_name} defined. For a single answer blank this is
			usually the same as the answer blank name. Answer blank name: $name"
		);
	}
	# warn "from named answer rule extension in PGbasic answer_group_name: |$answer_group_name|";
	my $answer_value = '';
	$answer_value = ${$inputs_ref}{$name} if defined(${$inputs_ref}{$name});
	if (defined($rh_sticky_answers->{$name})) {
		$answer_value = shift(@{ $rh_sticky_answers->{$name} });
		$answer_value = '' unless defined($answer_value);
	}

	$answer_value =~ s/\s+/ /g;    ## remove excessive whitespace from student answer
								   # warn "from NAMED_ANSWER_RULE_EXTENSION in PGbasic:
		#    answer_group_name: |$answer_group_name| name: |$name| answer value: |$answer_value|";
	INSERT_RESPONSE($answer_group_name, $name, $answer_value)
		;    #FIXME hack -- this needs more work to decide how to make it work
	$answer_value = encode_pg_and_html($answer_value);

	my $tcol = $col / 2 > 3 ? $col / 2 : 3;    ## get max
	$tcol = $tcol < 40 ? $tcol : 40;           ## get min
	MODES(
		TeX        => "{\\answerRule[$name]{$tcol}}",
		Latex2HTML =>
			qq!\\begin{rawhtml}\n<input type=text size=$col name="$name" id="$name" value="">\n\\end{rawhtml}\n!,
		HTML => qq!<input type=text class="codeshard" size=$col name="$name" id="$name" aria-label="$label" !
			. qq!dir="auto" autocomplete="off" autocapitalize="off" spellcheck="false" !
			. qq!value="$answer_value">!
			. qq!<input type=hidden  name="previous_$name" id="previous_$name" value="$answer_value">!,
		PTX => qq!<fillin name="$name" characters="$col" />!,
	);
}

sub ANS_RULE {    #deprecated
	my ($number, $col) = @_;
	my $name = NEW_ANS_NAME($number);
	NAMED_ANS_RULE($name, $col);
}

sub NAMED_ANS_BOX {
	my $name    = shift;
	my $row     = shift;
	my $col     = shift;
	my %options = @_;

	$row = 10 unless defined($row);
	$col = 80 unless defined($col);

	my $height       = .07 * $row;
	my $answer_value = '';
	$answer_value = $inputs_ref->{$name} if defined($inputs_ref->{$name});
	$name         = RECORD_ANS_NAME($name, $answer_value);
	my $label;
	if (defined($options{aria_label})) {
		$label = $options{aria_label};
	} else {
		$label = generate_aria_label($name);
	}
	# try to escape HTML entities to deal with xss stuff
	$answer_value = encode_pg_and_html($answer_value);
	my $out = MODES(
		TeX        => qq!\\vskip $height in \\hrulefill\\quad !,
		Latex2HTML => qq!\\begin{rawhtml}<TEXTAREA NAME="$name" id="$name" ROWS="$row" COLS="$col"
				>$answer_value</TEXTAREA>\\end{rawhtml}!,
		HTML => qq!<TEXTAREA NAME="$name" id="$name" ROWS="$row" COLS="$col" aria-label="$label">!
			. qq!$answer_value</TEXTAREA>!
			. qq!<INPUT TYPE=HIDDEN NAME="previous_$name" VALUE="$answer_value">!,
		PTX => '<var name="' . "$name" . '" height="' . "$row" . '" width="' . "$col" . '" />',
	);
	$out;
}

sub ANS_BOX {    #deprecated
	my ($number, $row, $col) = @_;
	my $name = NEW_ANS_NAME();
	NAMED_ANS_BOX($name, $row, $col);
}

sub NAMED_ANS_RADIO {
	my ($name, $value, $tag, $extend, %options) = @_;

	my $checked = '';
	if ($value =~ /^\%/) {
		$value =~ s/^\%//;
		$checked = 'CHECKED';
	}
	$checked = $inputs_ref->{$name} eq $value ? 'CHECKED' : '' if defined $inputs_ref->{$name};

	$name = RECORD_ANS_NAME($name, { $value => $checked }) unless $extend;
	INSERT_RESPONSE($options{answer_group_name}, $name, { $value => $checked }) if $extend;

	return MODES(
		TeX        => qq!\\item{$tag}\n!,
		Latex2HTML =>
			qq!\\begin{rawhtml}\n<INPUT TYPE=RADIO NAME="$name" id="$name" VALUE="$value" $checked>\\end{rawhtml}$tag!,
		HTML => tag(
			'label',
			tag(
				'input',
				type       => 'radio',
				name       => $name,
				id         => $name,
				aria_label => $options{aria_label} // generate_aria_label($name) . 'option 1 ',
				value      => $value,
				$checked ? (checked => undef) : (),
				%{ $options{attributes} }
				)
				. $tag
		),
		PTX => '<li>' . "$tag" . '</li>' . "\n",
	);

}

sub NAMED_ANS_RADIO_OPTION {    #deprecated
	&NAMED_ANS_RADIO_EXTENSION;
}

sub NAMED_ANS_RADIO_EXTENSION {
	my ($name, $value, $tag, %options) = @_;

	my $checked = '';
	if ($value =~ /^\%/) {
		$value =~ s/^\%//;
		$checked = 'CHECKED';
	}
	$checked = $inputs_ref->{$name} eq $value ? 'CHECKED' : '' if defined $inputs_ref->{$name};

	EXTEND_RESPONSE($options{answer_group_name} // $name, $name, $value, $checked);

	return MODES(
		TeX        => qq!\\item{$tag}\n!,
		Latex2HTML =>
			qq!\\begin{rawhtml}\n<INPUT TYPE=RADIO NAME="$name" id="$name" VALUE="$value" $checked>\\end{rawhtml}$tag!,
		HTML => tag(
			'label',
			tag(
				'input',
				type       => 'radio',
				name       => $name,
				id         => $options{id}         // "${name}_$value",
				aria_label => $options{aria_label} // generate_aria_label($name),
				value      => $value,
				$checked ? (checked => undef) : (),
				%{ $options{attributes} }
				)
				. $tag
		),
		PTX => '<li>' . "$tag" . '</li>' . "\n",
	);

}

sub NAMED_ANS_RADIO_BUTTONS {
	my $name  = shift;
	my $value = shift;
	my $tag   = shift;

	my @out = ();
	push(@out, NAMED_ANS_RADIO($name, $value, $tag));
	my @buttons = @_;
	my $label   = generate_aria_label($name);
	my $count   = 2;
	while (@buttons) {
		$value = shift @buttons;
		$tag   = shift @buttons;
		push(@out, NAMED_ANS_RADIO_OPTION($name, $value, $tag, aria_label => $label . "option $count "));
		$count++;
	}
	(wantarray) ? @out : join(" ", @out);
}

sub ANS_RADIO {
	my $number = shift;
	my $value  = shift;
	my $tag    = shift;
	my $name   = NEW_ANS_NAME();
	NAMED_ANS_RADIO($name, $value, $tag);
}

sub ANS_RADIO_OPTION {
	my $number = shift;
	my $value  = shift;
	my $tag    = shift;
	my $name   = ANS_NUM_TO_NAME($number);
	NAMED_ANS_RADIO_OPTION($name, $value, $tag);
}

sub ANS_RADIO_BUTTONS {
	my $number = shift;
	my $value  = shift;
	my $tag    = shift;

	my @out = ();
	push(@out, ANS_RADIO($number, $value, $tag));
	my @buttons = @_;
	while (@buttons) {
		$value = shift @buttons;
		$tag   = shift @buttons;
		push(@out, ANS_RADIO_OPTION($number, $value, $tag));
	}
	(wantarray) ? @out : join(" ", @out);
}

##############################################
#   generate_aria_label( $name )
#   takes the name of an ANS_RULE or ANS_BOX and generates an appropriate
#   aria label for screen readers
##############################################

sub generate_aria_label {
	my $name  = shift;
	my $label = '';

	# if we dont have an AnSwEr type name then we do the best we can
	if ($name !~ /AnSwEr/) {
		return maketext('answer') . ' ' . $name;
	}

	# check for quiz prefix
	if ($name =~ /^Q\d+/ || $name =~ /^MaTrIx_Q\d+/) {
		$name =~ s/Q0*(\d+)_//;
		$label .= maketext('problem') . ' ' . $1 . ' ';
	}

	# get answer number
	$name =~ /AnSwEr0*(\d+)/;
	$label .= maketext('answer') . ' ' . $1 . ' ';

	# check for Multianswer
	if ($name =~ /MuLtIaNsWeR_/) {
		$name =~ s/MuLtIaNsWeR_//;
		$name =~ /AnSwEr(\d+)_(\d+)/;
		$label .= maketext('part') . ' ' . ($2 + 1) . ' ';
	}

	# check for Matrix
	if ($name =~ /^MaTrIx_/) {
		$name =~ /_(\d+)_(\d+)$/;
		$label .= maketext('row') . ' ' . ($1 + 1) . ' ' . maketext('column') . ' ' . ($2 + 1) . ' ';
	}

	return $label;
}

##############################################
#   contained_in( $elem, $array_reference or null separated string);
#   determine whether element is equal
#   ( in the sense of eq,  not ==, ) to an element in the array.
##############################################
sub contained_in {
	my $element     = shift;
	my @input_list  = @_;
	my @output_list = ();
	# Expand the list -- convert references to  arrays to arrays
	# Convert null separated strings to arrays
	foreach my $item (@input_list) {
		if ($item =~ /\0/) {
			push @output_list, split('\0', $item);
		} elsif (ref($item) =~ /ARRAY/) {
			push @output_list, @{$item};
		} else {
			push @output_list, $item;
		}
	}

	my @match_list = grep { $element eq $_ } @output_list;
	if (@match_list) {
		return 1;
	} else {
		return 0;
	}
}

sub NAMED_ANS_CHECKBOX {
	my ($name, $value, $tag, $extend, %options) = @_;

	my $checked = '';
	if ($value =~ /^\%/) {
		$value =~ s/^\%//;
		$checked = 'CHECKED';
	}

	# If multiple boxes are checked then the $inputs_ref->{name} will be a null separated string
	# or a reference to an array.
	$checked = contained_in($value, $inputs_ref->{$name}) ? 'CHECKED' : '' if defined $inputs_ref->{$name};

	$name = RECORD_ANS_NAME($name, { $value => $checked }) unless $extend;
	INSERT_RESPONSE($options{answer_group_name}, $name, { $value => $checked }) if $extend;

	return MODES(
		TeX        => qq!\\item{$tag}\n!,
		Latex2HTML => qq!\\begin{rawhtml}\n!
			. qq!<input type=checkbox name="$name" id="$name" VALUE="$value" $checked>!
			. qq!\\end{rawhtml}$tag!,
		HTML => tag(
			'label',
			tag(
				'input',
				type       => 'checkbox',
				name       => $name,
				id         => $name,
				aria_label => generate_aria_label($name) . 'option 1 ',
				value      => $value,
				$checked ? (checked => undef) : (),
				%{ $options{attributes} }
				)
				. $tag
		),
		PTX => "<li>$tag</li>\n",
	);

}

sub NAMED_ANS_CHECKBOX_OPTION {
	my ($name, $value, $tag, %options) = @_;

	my $checked = '';
	if ($value =~ /^\%/) {
		$value =~ s/^\%//;
		$checked = 'CHECKED';
	}
	$checked = contained_in($value, $inputs_ref->{$name}) ? 'CHECKED' : '' if defined $inputs_ref->{$name};

	EXTEND_RESPONSE($options{answer_group_name} // $name, $name, $value, $checked);

	return MODES(
		TeX        => qq!\\item{$tag}\n!,
		Latex2HTML => qq!\\begin{rawhtml}\n!
			. qq!<input type=checkbox name="$name" id="${name}_$value" value="$value" $checked>!
			. qq!\\end{rawhtml}$tag!,
		HTML => tag(
			'label',
			tag(
				'input',
				type       => 'checkbox',
				name       => $name,
				id         => $options{id}         // "${name}_$value",
				aria_label => $options{aria_label} // generate_aria_label($name),
				value      => $value,
				$checked ? (checked => undef) : (),
				%{ $options{attributes} }
				)
				. $tag
		),
		PTX => "<li>$tag</li>\n",
	);
}

sub NAMED_ANS_CHECKBOX_BUTTONS {
	my $name  = shift;
	my $value = shift;
	my $tag   = shift;

	my @out = ();
	push(@out, NAMED_ANS_CHECKBOX($name, $value, $tag));
	my $label   = generate_aria_label($name);
	my $count   = 2;
	my @buttons = @_;
	while (@buttons) {
		$value = shift @buttons;
		$tag   = shift @buttons;
		push(@out, NAMED_ANS_CHECKBOX_OPTION($name, $value, $tag, aria_label => $label . "option $count "));
		$count++;
	}

	(wantarray) ? @out : join(" ", @out);
}

sub ANS_CHECKBOX {
	my $number = shift;
	my $value  = shift;
	my $tag    = shift;
	my $name   = NEW_ANS_NAME();

	NAMED_ANS_CHECKBOX($name, $value, $tag);
}

sub ANS_CHECKBOX_OPTION {
	my $number = shift;
	my $value  = shift;
	my $tag    = shift;
	my $name   = ANS_NUM_TO_NAME($number);

	NAMED_ANS_CHECKBOX_OPTION($name, $value, $tag);
}

sub ANS_CHECKBOX_BUTTONS {
	my $number = shift;
	my $value  = shift;
	my $tag    = shift;

	my @out = ();
	push(@out, ANS_CHECKBOX($number, $value, $tag));

	my @buttons = @_;
	while (@buttons) {
		$value = shift @buttons;
		$tag   = shift @buttons;
		push(@out, ANS_CHECKBOX_OPTION($number, $value, $tag));
	}

	(wantarray) ? @out : join(" ", @out);
}

sub ans_rule {
	my $len = shift;              # gives the optional length of the answer blank
	$len = 20 unless $len;
	my $name = NEW_ANS_NAME();    # increment is done internally
	NAMED_ANS_RULE($name, $len);
}

sub ans_rule_extension {
	my $len = shift;
	$len = 20 unless $len;
	# warn "ans_rule_extension may be misnumbering the answers";
	my $name = NEW_ANS_NAME($$r_ans_rule_count);    # don't update the answer name
	NAMED_ANS_RULE($name, $len);
}

sub ans_radio_buttons {
	my $name          = NEW_ANS_NAME();
	my @radio_buttons = NAMED_ANS_RADIO_BUTTONS($name, @_);

	if ($displayMode eq 'TeX') {
		$radio_buttons[0] = "\n\\begin{itemize}\n" . $radio_buttons[0];
		$radio_buttons[$#radio_buttons] .= "\n\\end{itemize}\n";
	} elsif ($displayMode eq 'PTX') {
		$radio_buttons[0] = '<var form="buttons">' . "\n" . $radio_buttons[0];
		$radio_buttons[$#radio_buttons] .= '</var>';
	}

	(wantarray) ? @radio_buttons : join(" ", @radio_buttons);
}

#added 6/14/2000 by David Etlinger
sub ans_checkbox {
	my $name       = NEW_ANS_NAME();
	my @checkboxes = NAMED_ANS_CHECKBOX_BUTTONS($name, @_);

	if ($displayMode eq 'TeX') {
		$checkboxes[0] = "\n\\begin{itemize}\n" . $checkboxes[0];
		$checkboxes[$#checkboxes] .= "\n\\end{itemize}\n";
	} elsif ($displayMode eq 'PTX') {
		$checkboxes[0] = '<var form="checkboxes">' . "\n" . $checkboxes[0];
		$checkboxes[$#checkboxes] .= '</var>';
	}

	(wantarray) ? @checkboxes : join(" ", @checkboxes);
}

## define a version of ans_rule which will work inside TeX math mode or display math mode -- at least for tth mode.
## This is great for displayed fractions.
## This will not work with latex2HTML mode since it creates gif equations.

sub tex_ans_rule {
	my $len = shift;
	$len = 20 unless $len;
	my $name        = NEW_ANS_NAME();
	my $answer_rule = NAMED_ANS_RULE($name, $len);    # we don't want to create three answer rules in different modes.
	my $out         = MODES(
		'TeX'        => $answer_rule,
		'Latex2HTML' => '\\fbox{Answer boxes cannot be placed inside typeset equations}',
		'HTML_tth'   => '\\begin{rawhtml} ' . $answer_rule . '\\end{rawhtml}',
		'HTML_dpng'  => '\\fbox{Answer boxes cannot be placed inside typeset equations}',
		'HTML'       => $answer_rule,
		'PTX'        => 'Answer boxes cannot be placed inside typeset equations',
	);

	$out;
}

sub tex_ans_rule_extension {
	my $len = shift;
	$len = 20 unless $len;
	# warn "tex_ans_rule_extension may be missnumbering the answer";
	my $name        = NEW_ANS_NAME($$r_ans_rule_count);
	my $answer_rule = NAMED_ANS_RULE($name, $len);      # we don't want to create three answer rules in different modes.
	my $out         = MODES(
		'TeX'        => $answer_rule,
		'Latex2HTML' => '\fbox{Answer boxes cannot be placed inside typeset equations}',
		'HTML_tth'   => '\\begin{rawhtml} ' . $answer_rule . '\\end{rawhtml}',
		'HTML_dpng'  => '\fbox{Answer boxes cannot be placed inside typeset equations}',
		'HTML'       => $answer_rule,
		'PTX'        => 'Answer boxes cannot be placed inside typeset equations',
	);

	$out;
}
# still needs some cleanup.
sub NAMED_TEX_ANS_RULE {
	my $name = shift;
	my $len  = shift;
	$len = 20 unless $len;
	my $answer_rule = NAMED_ANS_RULE($name, $len);    # we don't want to create three answer rules in different modes.
	my $out         = MODES(
		'TeX'        => $answer_rule,
		'Latex2HTML' => '\\fbox{Answer boxes cannot be placed inside typeset equations}',
		'HTML_tth'   => '\\begin{rawhtml} ' . $answer_rule . '\\end{rawhtml}',
		'HTML_dpng'  => '\\fbox{Answer boxes cannot be placed inside typeset equations}',
		'HTML'       => $answer_rule,
		'PTX'        => 'Answer boxes cannot be placed inside typeset equations',
	);

	$out;
}

sub NAMED_TEX_ANS_RULE_EXTENSION {
	my $name = shift;
	my $len  = shift;
	$len = 20 unless $len;
	my $answer_rule =
		NAMED_ANS_RULE_EXTENSION($name, $len);    # we don't want to create three answer rules in different modes.
	my $out = MODES(
		'TeX'        => $answer_rule,
		'Latex2HTML' => '\fbox{Answer boxes cannot be placed inside typeset equations}',
		'HTML_tth'   => '\\begin{rawhtml} ' . $answer_rule . '\\end{rawhtml}',
		'HTML_dpng'  => '\fbox{Answer boxes cannot be placed inside typeset equations}',
		'HTML'       => $answer_rule,
		'PTX'        => 'Answer boxes cannot be placed inside typeset equations',
	);

	$out;
}

sub ans_box {
	my $row = shift;
	my $col = shift;
	$row = 5  unless $row;
	$col = 80 unless $col;
	my $name = NEW_ANS_NAME();
	NAMED_ANS_BOX($name, $row, $col);
}

# this is legacy code; use ans_checkbox instead
sub checkbox {
	my %options = @_;
	qq!<INPUT TYPE="checkbox" NAME="$options{'-name'}" VALUE="$options{'-value'}">$options{'-label'}!;
}

sub NAMED_POP_UP_LIST {
	my $name = shift;
	my @list = @_;
	if (ref($list[0]) eq 'ARRAY') {
		my @list1 = @{ $list[0] };
		@list = map { $_ => $_ } @list1;
	}
	my $moodle_prefix = ($envir{use_opaque_prefix}) ? "%%IDPREFIX%%" : '';

	my $answer_value = '';
	$answer_value = ${$inputs_ref}{$name} if defined(${$inputs_ref}{$name});
	my $out = "";
	if ($displayMode eq 'HTML_MathJax'
		|| $displayMode eq 'HTML_dpng'
		|| $displayMode eq 'HTML'
		|| $displayMode eq 'HTML_tth'
		|| $displayMode eq 'HTML_jsMath'
		|| $displayMode eq 'HTML_asciimath'
		|| $displayMode eq 'HTML_LaTeXMathML'
		|| $displayMode eq 'HTML_img')
	{
		$out = qq!<SELECT class="pg-select" NAME="$moodle_prefix$name" id="$moodle_prefix$name" SIZE=1>\n!;
		my $i;
		foreach ($i = 0; $i < @list; $i = $i + 2) {
			my $select_flag = ($list[$i] eq $answer_value) ? "SELECTED" : "";
			$out .= qq!<OPTION $select_flag VALUE="$list[$i]">$list[$i+1]</OPTION>\n!;
		}
		$out .= " </SELECT>\n";
	} elsif ($displayMode eq "Latex2HTML") {
		$out = qq! \\begin{rawhtml}<SELECT NAME = "$name" id="$name" SIZE=1> \\end{rawhtml} \n !;
		my $i;
		foreach ($i = 0; $i < @list; $i = $i + 2) {
			my $select_flag = ($list[$i] eq $answer_value) ? "SELECTED" : "";
			$out .=
				qq!\\begin{rawhtml}<OPTION $select_flag VALUE ="$list[$i]" > $list[$i+1]  </OPTION>\\end{rawhtml}\n!;
		}
		$out .= " \\begin{rawhtml}</SELECT>\\end{rawhtml}\n";
	} elsif ($displayMode eq "TeX") {
		$out .= "\\fbox{?}";
	} elsif ($displayMode eq "PTX") {
		$out = '<var form="popup">' . "\n";
		my $i;
		foreach ($i = 0; $i < @list; $i = $i + 2) {
			$out .= '<li>' . $list[ $i + 1 ] . '</li>' . "\n";
		}
		$out .= '</var>';
	}
	$name = RECORD_ANS_NAME($name, $answer_value);    # record answer name
	$out;
}

sub pop_up_list {
	my @list = @_;
	my $name = NEW_ANS_NAME();                        # get new answer name
	NAMED_POP_UP_LIST($name, @list);
}

=head2  answer_matrix

    Usage   \[ \{ answer_matrix(rows, columns, width_of_ans_rule, @options) \} \]

    Creates an array of answer blanks and passes it to display_matrix which returns
    text which represents the matrix in TeX format used in math display mode. Answers
    are then passed back to whatever answer evaluators you write at the end of the problem.
    (note, if you have an m x n matrix, you will need mn answer evaluators, and they will be
    returned to the evaluaters starting in the top left hand corner and proceed to the left
    and then at the end moving down one row, just as you would read them.)

    The options are passed on to display_matrix.

    Note (7/21/2017) The above usage does not work. Omitting the \[ \] works, but also must
    load PGmatrixmacros.pl to get display_matrix used below

=cut

sub answer_matrix {
	my $m       = shift;
	my $n       = shift;
	my $width   = shift;
	my @options = @_;
	my @array   = ();
	for (my $i = 0; $i < $m; $i += 1) {
		my @row_array = ();

		for (my $i = 0; $i < $n; $i += 1) {
			push @row_array, ans_rule($width);
		}
		my $r_row_array = \@row_array;
		push @array, $r_row_array;
	}
	# display_matrix hasn't been loaded into the cache safe compartment
	# so we need to refer to the subroutine in this way to make
	# sure that main is defined correctly.
	my $ra_local_display_matrix = PG_restricted_eval(q!\&main::display_matrix!);
	&$ra_local_display_matrix(\@array, @options);
}

sub NAMED_ANS_ARRAY_EXTENSION {
	my $name    = shift;
	my $col     = shift;
	my %options = @_;
	$col = 20 unless $col;
	my $answer_value = '';

	$answer_value = ${$inputs_ref}{$name} if defined(${$inputs_ref}{$name});
	if ($answer_value =~ /\0/) {
		my @answers = split("\0", $answer_value);
		$answer_value = shift(@answers);
		$answer_value = '' unless defined($answer_value);
	} elsif (ref($answer_value) eq 'ARRAY') {
		my @answers = @{$answer_value};
		$answer_value = shift(@answers);
		$answer_value = '' unless defined($answer_value);
	}

	my $label;
	if (defined($options{aria_label})) {
		$label = $options{aria_label};
	} else {
		$label = generate_aria_label($name);
	}

	#	warn "ans_label $options{ans_label} $name $answer_value";
	my $answer_group_name;    # the name of the answer evaluator controlling this collection of responses.
							  # catch deprecated use of ans_label to pass answer_group_name
	if (defined($options{ans_label})) {
		WARN_MESSAGE(
			"Error in NAMED_ANS_ARRAY_EXTENSION: the answer group name should be passed in ",
			"\%options using answer_group_name=>\$answer_group_name",
			"The use of ans_label=>\$answer_group_name is deprecated.",
			"Answer blank name: $name"
		);
		$answer_group_name = $options{ans_label};
	}
	if (defined($options{answer_group_name})) {
		$answer_group_name = $options{answer_group_name};
	}
	if ($answer_group_name) {
		INSERT_RESPONSE($options{answer_group_name}, $name, $answer_value);
	} else {
		WARN_MESSAGE("Error: answer_group_name must be defined for $name");
	}
	$answer_value = encode_pg_and_html($answer_value);

	my $tcol = $col / 2 > 3 ? $col / 2 : 3;    ## get max
	$tcol = $tcol < 40 ? $tcol : 40;           ## get min

	MODES(
		TeX        => "{\\answerRule[$name]{$tcol}}",
		Latex2HTML =>
			qq!\\begin{rawhtml}\n<input type=text size=$col name="$name" id="$name" value="">\n\\end{rawhtml}\n!,
		HTML => qq!<input type=text size=$col name="$name" id="$name" class="codeshard" aria-label="$label" !
			. qq!autocomplete="off" autocapitalize="off" spellcheck="false" value="$answer_value">!,
		PTX => qq!<fillin name="$name" characters="$col" />!,
	);
}

sub ans_array {
	my $m   = shift;
	my $n   = shift;
	my $col = shift;
	$col = 20 unless $col;
	my $ans_label     = NEW_ANS_NAME();
	my $num           = ans_rule_count();
	my @options       = @_;
	my @array         = ();
	my $answer_value  = "";
	my @response_list = ();
	my $name;
	$main::vecnum = -1;
	CLEAR_RESPONSES($ans_label);

	for (my $i = 0; $i < $n; $i += 1) {
		$name = NEW_ANS_ARRAY_NAME_EXTENSION($num, 0, $i);
		$array[0][$i] = NAMED_ANS_ARRAY_EXTENSION($name, $col, ans_label => $ans_label);
	}

	for (my $j = 1; $j < $m; $j += 1) {
		for (my $i = 0; $i < $n; $i += 1) {
			$name = NEW_ANS_ARRAY_NAME_EXTENSION($num, $j, $i);
			$array[$j][$i] = NAMED_ANS_ARRAY_EXTENSION($name, $col, ans_label => $ans_label);
		}
	}
	my $ra_local_display_matrix = PG_restricted_eval(q!\&main::display_matrix!);
	&$ra_local_display_matrix(\@array, @options);
}

sub ans_array_extension {
	my $m   = shift;
	my $n   = shift;
	my $col = shift;
	$col = 20 unless $col;
	my $num           = ans_rule_count();    #hack -- ans_rule_count is updated after being used
	my @options       = @_;
	my @response_list = ();
	my $name;
	my @array     = ();
	my $ans_label = $main::PG->new_label($num);

	for (my $j = 0; $j < $m; $j += 1) {
		for (my $i = 0; $i < $n; $i += 1) {
			$name = NEW_ANS_ARRAY_NAME_EXTENSION($num, $j, $i);
			$array[$j][$i] = NAMED_ANS_ARRAY_EXTENSION($name, $col, answer_group_name => $ans_label, @options);
		}
	}
	my $ra_local_display_matrix = PG_restricted_eval(q!\&main::display_matrix!);
	&$ra_local_display_matrix(\@array, @options);
}

# end answer blank macros

=head2 Hints, solutions, and statement macros

    solution('text', 'text2', ...);
    SOLUTION('text', 'text2', ...); # equivalent to TEXT(solution(...));

    hint('text', 'text2', ...);
    HINT('text', 'text2', ...);    # equivalent to TEXT("$BR$HINT" . hint(@_) . "$BR") if hint(@_);

    statement('text');
    STATEMENT('text');            # equivalent to TEXT(statement(...));

statement takes a string, probably from EV3P, and possibly wraps opening and closing
content, paralleling one feature of solution and hint.

If $envir{showSolutions} is set to 1 then the solution is displayed.

If $envir{showHints} is set to 1 then the hint is displayed.

=cut

# $main::solutionExists is passed to processProblem which displays a "show Solution" button
# when a solution is available for viewing

sub escapeSolutionHTML {
	my $str = join('', @_);
	$str = $main::PG->encode_base64($str);
	$str;
}

sub solution {
	my @in = @_;
	$main::solutionExists = 1;
	return $envir->{showSolutions} ? join('', @in) : '';
}

sub SOLUTION {
	my $solution_body = solution(@_);
	return "" if $solution_body eq "";

	if ($displayMode =~ /HTML/) {
		TEXT(tag(
			'div',
			class => 'solution accordion border-bottom-0',
			tag(
				'details',
				class => 'accordion-item border-bottom-0',
				tag(
					'summary',
					class => 'accordion-button',
					tag('div', class => 'accordion-header user-select-none', SOLUTION_HEADING())
					)
					. tag('div', class => 'accordion-body border-bottom', $solution_body)
			)
		));
	} elsif ($displayMode =~ /TeX/) {
		TEXT(
			"\n%%% BEGIN SOLUTION\n"
			,    #Marker used in PreTeXt LaTeX extraction; contact alex.jordan@pcc.edu before modifying
			"\\par\\smallskip", SOLUTION_HEADING(), $solution_body, "\\par\\medskip",
			"\n%%% END SOLUTION\n" #Marker used in PreTeXt LaTeX extraction; contact alex.jordan@pcc.edu before modifying
		);
	} elsif ($displayMode =~ /PTX/) {
		TEXT('<solution>', "\n", $solution_body, "\n", '</solution>', "\n\n");
	} else {
		TEXT($PAR, $solution_body, $PAR);
	}
}

sub hint {
	my @in = @_;
	$main::hintExists = 1;
	return $envir->{showHints} ? join('', @in) : '';
}

sub HINT {
	my $hint_body = hint(@_);
	return unless $hint_body;
	if ($displayMode =~ /HTML/) {
		TEXT(tag(
			'div',
			class => 'hint accordion border-bottom-0',
			tag(
				'details',
				class => 'accordion-item border-bottom-0',
				tag(
					'summary',
					class => 'accordion-button',
					tag('div', class => 'accordion-header user-select-none', HINT_HEADING())
					)
					. tag('div', class => 'accordion-body border-bottom', $hint_body)
			)
		));
	} elsif ($displayMode =~ /TeX/) {
		TEXT(
			"\n%%% BEGIN HINT\n"
			,    #Marker used in PreTeXt LaTeX extraction; contact alex.jordan@pcc.edu before modifying
			"\\par\\smallskip", HINT_HEADING(), $hint_body, "\\par\\medskip",
			"\n%%% END HINT\n"    #Marker used in PreTeXt LaTeX extraction; contact alex.jordan@pcc.edu before modifying
		);
	} elsif ($displayMode =~ /PTX/) {
		TEXT('<hint>', "\n", $hint_body, "\n", '</hint>', "\n\n");
	} else {
		TEXT($PAR, HINT_HEADING(), $BR . $hint_body . $PAR);
	}
}

sub statement {
	my @in  = @_;
	my $out = join(' ', @in);
	$out;
}

sub STATEMENT {
	if ($displayMode eq 'PTX') { TEXT('<statement>', "\n", statement(@_), "\n", '</statement>', "\n"); }
	else                       { TEXT(statement(@_)) }
}

# End hints and solutions and statement macros
#################################

=head2 Comments to instructors

	COMMENT('text', 'text2', ...);

Takes the text to be lines of a comment to be shown only
in the Library Browser below the rendered problem.

The function COMMENT stores the needed html in the variable
pgComment, which gets transfered to the flag 'comment' in PG_FLAGS.

=cut

# Add a comment which will display in the Library browser
#  Currently, the only output is html

sub COMMENT {
	my @in  = @_;
	my $out = join("$BR", @in);
	$out = '<div class=\"AuthorComment\">' . $out . '</div>';
	PG_restricted_eval(q!$main::pgComment .= "! . $out . q!"!);
	return ('');
}

#################################
#	Produces a random number between $begin and $end with increment 1.
#	You do not have to worry about integer or floating point types.

=head2 Pseudo-random number generator

    Usage:
    random(0, 5, .1)          # produces a random number between 0 and 5 in increments of .1
    non_zero_random(0, 5, .1) # gives a non-zero random number

    list_random(2, 3, 5, 6, 7, 8, 10) # produces random value from the list
    list_random(2, 3, (5..8), 10) # does the same thing

    SRAND(seed)     # resets the main random generator -- use very cautiously

SRAND(time) will create a different problem everytime it is called.  This makes it difficult
to check the answers :-).

SRAND($envir->{'inputs_ref'}->{'key'} ) will create a different problem for each login session.
This is probably what is desired.

=cut

sub random {
	my ($begin, $end, $incr) = @_;
	$PG_random_generator->random($begin, $end, $incr);
}

sub non_zero_random {    ##gives a non-zero random number
	my (@arguments) = @_;
	my $a           = 0;
	my $i           = 100;    #safety counter
	while ($a == 0 && (0 < $i--)) {
		$a = random(@arguments);
	}
	$a;
}

sub list_random {
	my @li = @_;
	return $li[ random(1, scalar(@li)) - 1 ];
}

sub SRAND {    # resets the main random generator -- use cautiously
	my $seed = shift;
	$PG_random_generator->srand($seed);
}

# display macros

=head2 Display Macros

These macros produce different output depending on the display mode being used to show
the problem on the screen, or whether the problem is being converted to TeX to produce
a hard copy output.

    MODES   ( TeX        => "Output this in TeX mode",
              HTML       => "output this in HTML mode",
              HTML_tth   => "output this in HTML_tth mode",
              HTML_dpng  => "output this in HTML_dpng mode",
              Latex2HTML => "output this in Latex2HTML mode",
             )

    M3      (tex_version, latex2html_version, html_version) #obsolete

=cut

sub M3 {
	my ($tex, $l2h, $html) = @_;
	MODES(TeX => $tex, Latex2HTML => $l2h, HTML => $html, HTML_tth => $html, HTML_dpng => $html);
}

# MODES() is now table driven
our %DISPLAY_MODE_FAILOVER = (
	TeX              => [],
	HTML             => [],
	PTX              => ["HTML"],
	HTML_tth         => [ "HTML", ],
	HTML_dpng        => [ "HTML_tth",  "HTML", ],
	HTML_jsMath      => [ "HTML_dpng", "HTML_tth", "HTML", ],
	HTML_MathJax     => [ "HTML_dpng", "HTML_tth", "HTML", ],
	HTML_asciimath   => [ "HTML_dpng", "HTML_tth", "HTML", ],
	HTML_LaTeXMathML => [ "HTML_dpng", "HTML_tth", "HTML", ],
	# legacy modes -- these are not supported, but some problems might try to
	# set the display mode to one of these values manually and some macros may
	# provide rendered versions for these modes but not the one we want.
	Latex2HTML => [ "TeX", "HTML", ],
	HTML_img   => [ "HTML_dpng", "HTML_tth", "HTML", ],
);

# This replaces M3.  You can add new modes at will to this one.
sub MODES {
	my %options = @_;

	# is a string supplied for the current display mode? if so, return it
	return $options{$main::displayMode} if defined $options{$main::displayMode};

	# otherwise, fail over to backup modes
	my @backup_modes;
	if (exists $DISPLAY_MODE_FAILOVER{$main::displayMode}) {
		@backup_modes = @{ $DISPLAY_MODE_FAILOVER{$main::displayMode} };
		foreach my $mode (@backup_modes) {
			return $options{$mode} if defined $options{$mode};
		}
	}
	warn "ERROR in defining MODES: neither display mode '$main::displayMode' nor",
		" any fallback modes (", join(", ", @backup_modes), ") supplied.";
}

# end display macros

=head2  Display constants

	@ALPHABET           ALPHABET()           capital letter alphabet -- ALPHABET[0] = 'A'
	$PAR                PAR()                paragraph character (\par or <p>)
	$BR                 BR()                 line break character
	$BRBR               BRBR()               line break character
	$LQ                 LQ()                 left double quote
	$RQ                 RQ()                 right double quote
	$BM                 BM()                 begin math
	$EM                 EM()                 end math
	$BDM                BDM()                begin display math
	$EDM                EDM()                end display math
	$LTS                LTS()                strictly less than
	$GTS                GTS()                strictly greater than
	$LTE                LTE()                less than or equal
	$GTE                GTE()                greater than or equal
	$BEGIN_ONE_COLUMN   BEGIN_ONE_COLUMN()   begin one-column mode
	$END_ONE_COLUMN     END_ONE_COLUMN()     end one-column mode
	$SOL                SOLUTION_HEADING()   solution headline
	$SOLUTION           SOLUTION_HEADING()   solution headline
	$HINT               HINT_HEADING()       hint headline
	$US                 US()                 underscore character
	$SPACE              SPACE()              space character (tex and latex only)
	$NBSP               NBSP()               non breaking space character
	$NDASH              NDASH()              en dash character
	$MDASH              MDASH()              em dash character
	$BLABEL             BLABEL()             begin label (for input)
	$ELABEL             ELABEL()             end label (for input)
	$BBOLD              BBOLD()              begin bold typeface
	$EBOLD              EBOLD()              end bold typeface
	$BITALIC            BITALIC()            begin italic typeface
	$EITALIC            EITALIC()            end italic typeface
	$BUL                BUL()                begin underlined type
	$EUL                EUL()                end underlined type
	$BCENTER            BCENTER()            begin centered environment
	$ECENTER            ECENTER()            end centered environment
	$BLTR               BLTR()               begin left to right environment
	$ELTR               ELTR()               end left to right environment
	$BKBD               BKBD()               begin "keyboard" input text
	$EKBD               EKBD()               end "keyboard" input text
	$HR                 HR()                 horizontal rule
	$LBRACE             LBRACE()             left brace
	$LB                 LB ()                left brace
	$RBRACE             RBRACE()             right brace
	$RB                 RB ()                right brace
	$DOLLAR             DOLLAR()             a dollar sign
	$PERCENT            PERCENT()            a percent sign
	$CARET              CARET()              a caret sign
	$PI                 PI()                 the number pi
	$E                  E()                  the number e
	$LATEX              LATEX()              the LaTeX logo
	$TEX                TEX()                the TeX logo
	$APOS               APOS()               an apostrophe

=cut

# A utility variable.  Notice that "B" = $ALPHABET[1] and
# "ABCD" = @ALPHABET[0..3].

sub ALPHABET {
	('A' .. 'ZZ')[@_];
}

###############################################################
# Some constants which are different in tex and in HTML
# The order of arguments is TeX, Latex2HTML, HTML
# Adopted Davide Cervone's improvements to PAR, LTS, GTS, LTE, GTE, LBRACE, RBRACE, LB, RB. 7-14-03 AKP
sub PAR {
	MODES(
		TeX        => '\\vskip\\baselineskip ',
		Latex2HTML => '\\begin{rawhtml}<P>\\end{rawhtml}',
		HTML       => '<P>',
		PTX        => "\n\n"
	);
}
#sub BR { MODES( TeX => '\\par\\noindent ', Latex2HTML => '\\begin{rawhtml}<BR>\\end{rawhtml}', HTML => '<BR>'); };
# Alternate definition of BR which is slightly more flexible and gives more white space in printed output
# which looks better but kills more trees.
sub BR {
	MODES(
		TeX        => '\\leavevmode\\\\\\relax ',
		Latex2HTML => '\\begin{rawhtml}<BR>\\end{rawhtml}',
		HTML       => '<BR>',
		PTX        => "\n\n"
	);
}

sub BRBR {
	MODES(
		TeX        => '\\leavevmode\\\\\\relax \\leavevmode\\\\\\relax ',
		Latex2HTML => '\\begin{rawhtml}<BR><BR>\\end{rawhtml}',
		HTML       => '<P>',
		PTX        => "\n"
	);
}
sub LQ { MODES(TeX => "\\lq\\lq{}", Latex2HTML => '"', HTML    => '&quot;', PTX => '<lq/>'); }
sub RQ { MODES(TeX => "\\rq\\rq{}", Latex2HTML => '"', HTML    => '&quot;', PTX => '<rq/>'); }
sub BM { MODES(TeX => '\\(', Latex2HTML => '\\(', HTML_MathJax => '\\(', HTML => '', PTX => '<m>'); }; # begin math mode
sub EM { MODES(TeX => '\\)', Latex2HTML => '\\)', HTML_MathJax => '\\)', HTML => '', PTX => '</m>'); };  # end math mode

sub BDM {
	MODES(TeX => '\\[', Latex2HTML => '\\[', HTML_MathJax => '\\[', HTML => '<P ALIGN=CENTER>', PTX => '<me>');
};    #begin displayMath mode

sub EDM {
	MODES(TeX => '\\]', Latex2HTML => '\\]', HTML_MathJax => '\\]', HTML => '</P>', PTX => '</me>');
};    #end displayMath mode

sub LTS {
	MODES(TeX => '<', Latex2HTML => '\\lt ', HTML => '&lt;', HTML_tth => '<', PTX => '\lt');
};    #only for use in math mode

sub GTS {
	MODES(TeX => '>', Latex2HTML => '\\gt ', HTML => '&gt;', HTML_tth => '>', PTX => '\gt');
};    #only for use in math mode

sub LTE {
	MODES(TeX => '\\le ', Latex2HTML => '\\le ', HTML => '<U>&lt;</U>', HTML_tth => '\\le ', PTX => '\leq');
};    #only for use in math mode

sub GTE {
	MODES(TeX => '\\ge ', Latex2HTML => '\\ge ', HTML => '<U>&gt;</U>', HTML_tth => '\\ge ', PTX => '\geq');
};    #only for use in math mode

sub BEGIN_ONE_COLUMN {    # deprecated
	return '';
}

sub END_ONE_COLUMN {    # deprecated
	return '';
}

sub SOLUTION_HEADING {
	MODES(
<<<<<<< HEAD
		TeX        => '{\\bf ' . maketext('Solution: ') . ' }',
		Latex2HTML => '\\par {\\bf ' . maketext('Solution:') . ' }',
		HTML       => maketext('Solution'),
		PTX        => ''
=======
		TeX  => '{\\bf ' . maketext('Solution:') . ' }',
		HTML => '<B>' . maketext('Solution:') . '</B> ',
		PTX  => ''
>>>>>>> 7ef3d3f7
	);
}

sub HINT_HEADING {
	MODES(
<<<<<<< HEAD
		TeX        => "{\\bf " . maketext('Hint: ') . "}",
		Latex2HTML => "\\par {\\bf " . maketext('Hint:') . " }",
		HTML       => maketext('Hint'),
		PTX        => ''
=======
		TeX  => '{\\bf ' . maketext('Hint:') . ' }',
		HTML => '<B>' . maketext('Hint:') . '</B> ',
		PTX  => ''
>>>>>>> 7ef3d3f7
	);
}
sub US { MODES(TeX => '\\_', Latex2HTML => '\\_', HTML => '_', PTX => '_'); };    # underscore, e.g. file${US}name

sub SPACE {
	MODES(TeX => '\\ ', Latex2HTML => '\\ ', HTML => '&nbsp;', PTX => ' ');
};    # force a space in latex, doesn't force extra space in html
sub NBSP    { MODES(TeX => '~',            Latex2HTML => '~',            HTML => '&nbsp;',    PTX => '<nbsp/>'); }
sub NDASH   { MODES(TeX => '--',           Latex2HTML => '--',           HTML => '&ndash;',   PTX => '<ndash/>'); }
sub MDASH   { MODES(TeX => '---',          Latex2HTML => '---',          HTML => '&mdash;',   PTX => '<mdash/>'); }
sub BBOLD   { MODES(TeX => '{\\bf ',       Latex2HTML => '{\\bf ',       HTML => '<STRONG>',  PTX => '<alert>'); }
sub EBOLD   { MODES(TeX => '}',            Latex2HTML => '}',            HTML => '</STRONG>', PTX => '</alert>'); }
sub BLABEL  { MODES(TeX => '',             Latex2HTML => '',             HTML => '<LABEL>',   PTX => ''); }
sub ELABEL  { MODES(TeX => '',             Latex2HTML => '',             HTML => '</LABEL>',  PTX => ''); }
sub BITALIC { MODES(TeX => '{\\it ',       Latex2HTML => '{\\it ',       HTML => '<I>',       PTX => '<em>'); }
sub EITALIC { MODES(TeX => '} ',           Latex2HTML => '} ',           HTML => '</I>',      PTX => '</em>'); }
sub BUL     { MODES(TeX => '\\underline{', Latex2HTML => '\\underline{', HTML => '<U>',       PTX => '<em>'); }
sub EUL     { MODES(TeX => '}',            Latex2HTML => '}',            HTML => '</U>',      PTX => '</em>'); }

sub BCENTER {
	MODES(
		TeX        => '\\begin{center} ',
		Latex2HTML => ' \\begin{rawhtml} <div align="center"> \\end{rawhtml} ',
		HTML       => '<div align="center">',
		PTX        => ''
	);
}

sub ECENTER {
	MODES(
		TeX        => '\\end{center} ',
		Latex2HTML => ' \\begin{rawhtml} </div> \\end{rawhtml} ',
		HTML       => '</div>',
		PTX        => ''
	);
}

sub BLTR {
	MODES(
		TeX        => ' ',
		Latex2HTML => ' \\begin{rawhtml} <div dir="ltr"> \\end{rawhtml} ',
		HTML       => '<span dir="ltr">',
		PTX        => ''
	);
}
sub ELTR { MODES(TeX => ' ', Latex2HTML => ' \\begin{rawhtml} </div> \\end{rawhtml} ', HTML => '</span>', PTX => ''); }
sub BKBD { MODES(TeX => '\\texttt{', Latex2HTML => '',                                 HTML => '<KBD>',   PTX => ''); }
sub EKBD { MODES(TeX => '}',         Latex2HTML => '',                                 HTML => '</KBD>',  PTX => ''); }

sub HR {
	MODES(
		TeX        => '\\par\\hrulefill\\par ',
		Latex2HTML => '\\begin{rawhtml} <HR> \\end{rawhtml}',
		HTML       => '<HR>',
		PTX        => ''
	);
}

sub LBRACE {
	MODES(TeX => '\{', Latex2HTML => '\\lbrace', HTML => '{', HTML_tth => '\\lbrace', PTX => '{');
};    #not for use in math mode

sub RBRACE {
	MODES(TeX => '\}', Latex2HTML => '\\rbrace', HTML => '}', HTML_tth => '\\rbrace', PTX => '}');
};    #not for use in math mode

sub LB {
	MODES(TeX => '\{', Latex2HTML => '\\lbrace', HTML => '{', HTML_tth => '\\lbrace', PTX => '{');
};    #not for use in math mode

sub RB {
	MODES(TeX => '\}', Latex2HTML => '\\rbrace', HTML => '}', HTML_tth => '\\rbrace', PTX => '}');
};    #not for use in math mode
sub DOLLAR  { MODES(TeX => '\\$',       Latex2HTML => '&#36;',     HTML => '&#36;', PTX => '$'); }
sub PERCENT { MODES(TeX => '\\%',       Latex2HTML => '\\%',       HTML => '%',     PTX => '%'); }
sub CARET   { MODES(TeX => '\\verb+^+', Latex2HTML => '\\verb+^+', HTML => '^',     PTX => '^'); }
sub PI      { 4 * atan2(1, 1); }
sub E       { exp(1); }
sub LATEX   { MODES(TeX => '\\LaTeX', HTML => '\\(\\mathrm\\LaTeX\\)', PTX => '<latex/>'); }
sub TEX     { MODES(TeX => '\\TeX',   HTML => '\\(\\mathrm\\TeX\\)',   PTX => '<tex/>'); }
sub APOS    { MODES(TeX => "'",       HTML => "'",                     PTX => "\\'"); }

###############################################################

=head2 SPAN and DIV macros
        These are functions primarly meant to add
            HTML block level DIV or inline SPAN
        tags and the relevant closing tags for HTML output.

        At present, these macros require the user to provide TeX and
        preTeXt strings which will be used in those modes instead of the
        HTML block level DIV or inline SPAN tag.

        If they are missing, they will default to the empty string.
        If only one string is given, it will be assumed to be the TeX string.

        At present only the following 4 HTML attributes can be set:
                         lang, dir, class, style.
        Using the style option requires creating valid CSS text.
        For safety some parsing/cleanup is done and various sorts of
        (apparently) invalid values may be dropped. See the code for
        details of what input sanitation is done.

        Since the use of style is particularly dangerous, in order to
        enable its use you must set allowStyle to 1 in the hash. It is
        possible to prevent the use of some of the other options by
        setting certain control like allowLang to 0.

    Usage:
          openSpan( options_hash,  "tex code", "ptx code" );
          closeSpan("tex code", "ptx code");

        Usage where TeX and PTX output will be empty by default.
          openSpan( options_hash );
          closeSpan();

        Sample options hashes

            { "lang" => "he",
              "dir" => "rtl",
              "class" => "largeText class123" }

            { "lang" => "he",
              "allowStyle" => 1,
               "style" => "background-color: \"#afafaf; float: left;\t height: 12px;" }

=cut

sub processDivSpanOptions {
	my $option_ref = {};
	$option_ref = shift if ref($_[0]) eq 'HASH';

	my %options = (
		allowLang  => 1,    # Setting the lang  tag is allowed by default
		allowDir   => 1,    # Setting the dir   tag is allowed by default
		allowClass => 1,    # Setting the class tag is allowed by default
		allowStyle => 0,    # Setting the style tag is FORBIDDEN by default, use with care!
		%{$option_ref},
	);

	my $LangVal = "";
	if ($options{allowLang} && defined($options{lang})) {
		# The standard for how the lang tag should be set is explained in
		# https://developer.mozilla.org/en-US/docs/Web/HTML/Global_attributes/lang
		# based on the BCP47 standard from https://www.ietf.org/rfc/bcp/bcp47.txt

		# We are going to do only minimal cleanup to the value provided
		# making sure that all the characters are in the valid range A-Za-z0-9\-
		# but not checking the inner structure
		$LangVal = $options{lang};
		if ($LangVal =~ /[^\w\-]/) {
			# Clean it up
			$LangVal =~ s/[^\w\-]//g;    # Drop invalid characters
			WARN_MESSAGE(
				"processDivSpanOptions received an HTML LANG attribute setting with invalid characters which were removed. The value after cleanup is $LangVal which may not be what was intended. See https://developer.mozilla.org/en-US/docs/Web/HTML/Global_attributes/lang for information on how this value should be set"
			);
		}
	}

	my $DirVal = "";
	if ($options{allowDir} && defined($options{dir})) {
		# the ONLY allowed values are: ltr rtl auto
		if (($options{dir} eq "ltr")
			|| ($options{dir} eq "rtl")
			|| ($options{dir} eq "auto"))
		{
			$DirVal = $options{dir};
		} else {
			WARN_MESSAGE(
				"processDivSpanOptions received an invalid value for the HTML DIR attribute. Only ltr rtl auto are allowed. As a result the DIR attribute has not been set."
			);
		}
	}

	my $ClassVal = "";
	if ($options{allowClass} && defined($options{class})) {
		# Class names which are permitted here must start with a letter [A-Za-z]
		# and the rest of the class name can be characters in [A-Za-z0-9\-\_].

		# A space is used to separate class names

		# The offical W3C documentation allows class names to follow a far more general
		# grammar, but this is not being permitted here at present.
		# See: https://www.w3.org/TR/css-syntax-3/#token-diagrams

		my $hadBadClassNames = 0;
		my @rawList          = split(' ', $options{class});
		my @okList;    # Will collect valid class names
		my $cl;
		while (@rawList) {
			$cl = shift(@rawList);
			if ($cl =~ /^[A-Za-z][\w\-\_]*$/) {
				push(@okList, $cl);
			} else {
				$hadBadClassNames = 1;
				# print "Invalid classname $cl dropped\n";
			}
		}
		if (@okList) {
			$ClassVal = join(' ', @okList);
			WARN_MESSAGE(
				"processDivSpanOptions received some CSS class names which are not permitted by PG for the HTML CLASS attribute. Any invalid names were dropped."
			) if ($hadBadClassNames);
		} else {
			# No good values arrived
			WARN_MESSAGE(
				"processDivSpanOptions received ONLY CSS class names which are not permitted by PG for the HTML CLASS attribute. As a result the CLASS attribute has not been set."
			) if ($hadBadClassNames);
		}
	}

	my $StyleVal = "";
	if ($options{allowStyle} && defined($options{style})) {
		# The value is validated in a very minimal sense only - use with great care

		# Replace tab with space
		$options{style} =~ s/\t/ /g;

		$StyleVal = $options{style};

		# Mininal cleanup for safety
		$StyleVal =~ s/["']//g;    # Drop quotes
		if ($StyleVal eq $options{style}) {
			# no quotes, so now drop other characters we consider invalid
			# ONLY A-Za-z-_ #:; are currently allowed.
			$StyleVal =~ s/[^\w\-\_ #:;]//g;
		}

		if ($StyleVal ne $options{style}) {
			# Did not seem safe
			$StyleVal = "";
			WARN_MESSAGE(
				"processDivSpanOptions received some characters in the STYLE string which are are not permitted by PG. As a result the entire STYLE string was dropped"
			);
		}
	}

	# Construct the desired HTML attributes
	my $html_attribs = "";
	$html_attribs .= "lang=\"$LangVal\" "   if ($LangVal ne "");
	$html_attribs .= "dir=\"$DirVal\" "     if ($DirVal ne "");
	$html_attribs .= "class=\"$ClassVal\" " if ($ClassVal ne "");
	$html_attribs .= "style=\"$StyleVal\" " if ($StyleVal ne "");
	return ($html_attribs);
}

sub openDivSpan {
	my $type = shift;    # "Span" or "Div";
	if ($type eq "Span" || $type eq "Div") {
		# OK
	} else {
		WARN_MESSAGE("openDivSpan called with an invalid first argument. The entire call was discarded.");
		return ();
	}
	my $option_ref = {};
	my $html_attribs;
	if (ref($_[0]) eq 'HASH') {
		$option_ref   = shift;
		$html_attribs = processDivSpanOptions($option_ref);
	}

	my $tex_code = shift;    # TeX     code to be used for this - currently needs to be set by hand
	my $ptx_code = shift;    # preTeXt code to be used for this - currently needs to be set by hand

	# Fall back to empty TeX / preTeXt code if none was provided.
	$tex_code = defined($tex_code) ? $tex_code : "";
	$ptx_code = defined($ptx_code) ? $ptx_code : "";

	# Make a call to track this as opening a "object" which needs to be closed
	# ON HOLD - as the internal balancing support is still work in progress
	# internalBalancingIncrement("open${type}");

	MODES(
		TeX        => "$tex_code",
		Latex2HTML => qq!\\begin{rawhtml}<$type $html_attribs>\\end{rawhtml}!,
		HTML       => qq!<$type $html_attribs>\n!,
		PTX        => "$ptx_code",
	);
}

sub closeDivSpan {
	my $type = shift;    # "Span" or "Div";
	if ($type eq "Span" || $type eq "Div") {
		# OK
	} else {
		WARN_MESSAGE("closeDivSpan called with an invalid first argument. The entire call was discarded.");
		return ();
	}

	my $tex_code = shift;    # TeX     code to be used for this - currently needs to be set by hand
	my $ptx_code = shift;    # preTeXt code to be used for this - currently needs to be set by hand

	# Fall back to empty TeX / preTeXt code if none was provided.
	$tex_code = defined($tex_code) ? $tex_code : "";
	$ptx_code = defined($ptx_code) ? $ptx_code : "";

	# Make a call to track this as closing a tracked "object" which was reported as opened
	# ON HOLD - as the internal balancing support is still work in progress
	# internalBalancingDecrement("open${type}");

	MODES(
		TeX        => "$tex_code",
		Latex2HTML => qq!\\begin{rawhtml}</$type>\\end{rawhtml}!,
		HTML       => qq!</$type>\n!,
		PTX        => "$ptx_code",
	);
}

sub openSpan {
	openDivSpan(("Span", @_));
}

sub openDiv {
	openDivSpan(("Div", @_));
}

sub closeSpan {
	closeDivSpan(("Span", @_));
}

sub closeDiv {
	closeDivSpan(("Div", @_));
}

###############################################################
## Evaluation macros

=head2 TEXT macros

    Usage:
        TEXT(@text);

This is the simplest way to print text from a problem.  The strings in the array C<@text> are concatenated
with spaces between them and printed out in the text of the problem.  The text is not processed in any other way.
C<TEXT> is defined in PG.pl.

    Usage:
        BEGIN_TEXT
            text.....
        END_TEXT

This is the most common way to enter text into the problem.  All of the text between BEGIN_TEXT and END_TEXT
is processed by the C<EV3> macro described below and then printed using the C<TEXT> command.  The two key words
must appear on lines by themselves.  The preprocessing that makes this construction work is done in F<PGtranslator.pm>.
See C<EV3> below for details on the processing.

=cut

=head2 Evaluation macros

=head3 EV3

        TEXT(EV3("This is a formulat \( \int_0^5 x^2 \, dx \) ");
        TEXT(EV3(@text));

        TEXT(EV3(<<'END_TEXT'));
            text stuff...
        END_TEXT

The BEGIN_TEXT/END_TEXT construction is translated into the construction above by PGtranslator.pm.  END_TEXT must appear
on a line by itself and be left justified.  (The << construction is known as a "here document" in UNIX and in PERL.)

The single quotes around END_TEXT mean that no automatic interpolation of variables takes place in the text.
Using EV3 with strings which have been evaluated by double quotes may lead to unexpected results.

The evaluation macro E3 first evaluates perl code inside the braces:  C<\{  code \}>.
Any perl statment can be put inside the braces.  The
result of the evaluation (i.e. the last statement evaluated) replaces the C<\{ code \}> construction.

Next interpolation of all variables (e.g. C<$var or @array> ) is performed.

Then mathematical formulas in TeX are evaluated within the
C<\(  tex math mode \)> and
C<\[ tex display math mode \] >
constructions, in that order:

=head3 refreshEquations

    refreshEquations(1);

Prevents equations generated in "image mode" from being cached.  This can be useful for debugging.
It has no effect in the other modes.

=cut

sub refreshEquations {
	my $in = shift;
	if ($displayMode eq "HTML_dpng") {
		$envir->{imagegen}->refresh($in);
	}
}

=head3 addToTeXPreamble

    addToTeXPreamble("\newcommand{\myVec}[1]{\vec{#1}} ");

Defines C<\myVec > for all the equations in the file. You can change the vector notation for an entire PG question
by changing just this line.

If you place this macro in PGcourse.pl remember to use double backslashes because it is a .pl file.
In .pg files use single backslashes. This is in accordance with the usual rules for backslash
in PG.

For the moment this change only works in image mode.  It does not work in
jsMath or MathJax mode.  Stay tuned.

Adding this command

    \newcommand{\myVec}[1]{\vec{#1}}

to TeX(hardcopy) portion of the setHeaderCombinedFile.pg ( or to the setHeaderHardcopyFile.pg
for each homework set will take care of the TeX hardcopy version

You can also modify the TexPreamble file in   webwork2/conf/snippets to set the definition
of \myVec for hardcopy for the entire site.

There are ways you can use course.conf to allow course by course modification by choosing
different TeXPreamble files for different courses

=cut

sub addToTeXPreamble {
	my $str = shift;
	if ($displayMode eq "HTML_dpng") {
		$envir->{imagegen}->addToTeXPreamble($str . "\n");
	} elsif ($displayMode eq "TeX" and $envir->{probNum} == 0) {

		# in TeX mode we are typically creating an entire homework set
		# and typesetting that so w only want the TeXPreamble to
		# appear once -- towards the beginning.
		# This is potentially fragile -- if one starts
		# typesetting problems separately this will fail.
		# The reason for the multicols commands is baroque
		# If they are not there then the newcommand gets printed
		# inside a multicols environment and its scope doesn't reach the whole file
		# It has to do with the way the multicol single col stuff was set up
		# when printing hardcopy.  --it's weird and there must be a better way.
		TEXT("\\ifdefined\\nocolumns\\else \\end{multicols} \\fi\n",
			$str, "\n", "\\ifdefined\\nocolumns\\else \\begin{multicols}{2}\\columnwidth=\\linewidth \\fi\n");
	} else {    # for jsMath and MathJax mode
		my $mathstr = "\\(" . $str . "\\)";    #add math mode.
		$mathstr =~ s/\\/\\\\/g;               # protect math modes ($str has a true TeX command,
											   # with single backslashes.  The backslashes have not
											   # been protected by the .pg problem preprocessor
		TEXT(EV3($mathstr));
	}
}

=head3 FEQ

    FEQ($string);   # processes and outputs the string

The mathematical formulas are run through the macro C<FEQ> (Format EQuations) which performs
several substitutions (see below).
In C<HTML_tth> mode the resulting code is processed by tth to obtain an HTML version
of the formula. (In the future processing by WebEQ may be added here as another option.)
The Latex2HTML mode does nothing
at this stage; it creates the entire problem before running it through
TeX and creating the GIF images of the equations.

The resulting string is output (and usually fed into TEXT to be printed in the problem).

    Usage:

        $string2 = FEQ($string1);

This is a filter which is used to format equations by C<EV2> and C<EV3>, but can also be used on its own.  It is best
understood with an example.

        $string1 = "${a}x^2 + ${b}x + {$c:%.1f}"; $a = 3;, $b = -2; $c = -7.345;

when interpolated becomes:

        $string1 = '3x^2 + -2x + {-7.345:%0.1f}

FEQ first changes the number of decimal places displayed, so that the last term becomes -7.3 Then it removes the
extraneous plus and minus signs, so that the final result is what you want:

        $string2 = '3x^2 - 2x -7.3';

(The %0.1f construction
is the same formatting convention used by Perl and nearly identical to the one used by the C printf statement. Some common
usage:  %0.3f 3 decimal places, fixed notation; %0.3e 3 significant figures exponential notation; %0.3g uses either fixed
or exponential notation depending on the size of the number.)

Two additional legacy formatting constructions are also supported:

C<!{$c:%0.3f} > will give a number with 3 decimal places and a negative
sign if the number is negative, no sign if the number is positive.  Since this is
identical to the behavior of C<{$c:%0.3f}> the use of this syntax is depricated.

C<?{$c:%0.3f}> determines the sign and prints it
whether the number is positive or negative.  You can use this
to force an expression such as C<+5.456>.

=head3 EV2

        TEXT(EV2(@text));

        TEXT(EV2(<<END_OF_TEXT));
            text stuff...
        END_OF_TEXT

This is a precursor to EV3.  In this case the constants are interpolated first, before the evaluation of the \{ ...code...\}
construct. This can lead to unexpected results.  For example C<\{ join(" ", @text) \}> with C<@text = ("Hello", "World");> becomes,
after interpolation, C<\{ join(" ", Hello World) \}> which then causes an error when evaluated because Hello is a bare word.
C<EV2> can still be useful if you allow for this, and in particular it works on double quoted strings, which lead to
unexpected results with C<EV3>. Using single quoted strings with C<EV2> may lead to unexpected results.

The unexpected results have to do with the number of times backslashed constructions have to be escaped. It is quite messy.  For
more details get a good Perl book and then read the code. :-)

=cut

sub ev_substring {
	my $string      = shift;
	my $start_delim = shift;
	my $end_delim   = shift;
	my $actionRef   = shift;
	my ($eval_out, $PG_eval_errors, $PG_full_error_report) = ();
	my $out = "";
	while ($string ne "") { #  DPVC -- 2001/12/07 - original "while ($string)" fails to process the string "0" correctly
		if ($string =~ /\Q$start_delim\E/s) {
			#print "$start_delim $end_delim evaluating_substring=$string<BR>";
			$string =~ s/^(.*?)\Q$start_delim\E//s
				;           # get string up to next \{ ---treats string as a single line, ignoring returns
			$out .= $1;
			#print "$start_delim $end_delim substring_out=$out<BR>";
			$string =~
				s/^(.*?)\Q$end_delim\E//s; # get perl code up to \} ---treats string as a single line,  ignoring returns
										   #print "$start_delim $end_delim evaluate_string=$1<BR>";
			($eval_out, $PG_eval_errors, $PG_full_error_report) = &$actionRef($1);
			$eval_out = "$start_delim $eval_out $end_delim" if $PG_full_error_report;
			$out      = $out . $eval_out;
			#print "$start_delim $end_delim new substring_out=$out<BR><p><BR>";
			$out .= "$PAR ERROR $0 in ev_substring, PGbasicmacros.pl:$PAR <PRE>  $@ </PRE>$PAR" if $@;
		} else {
			$out .= $string;               # flush the last part of the string
			last;
		}

	}
	$out;
}

sub safe_ev {
	my ($out, $PG_eval_errors, $PG_full_error_report) = &old_safe_ev;    # process input by old_safe_ev first
	$out = "" unless defined($out) and $out =~ /\S/;
	$out =~ s/\\/\\\\/g;                                                 # protect any new backslashes introduced.
	($out, $PG_eval_errors, $PG_full_error_report);
}

sub safe_evp {
	my @result = &safe_ev;
	$result[0] = '${__blank__}' . $result[0] . '${__blank__}';
	return @result;
}

sub old_safe_ev {
	my $in = shift;
	my ($out, $PG_eval_errors, $PG_full_error_report) = PG_restricted_eval($in);
	if ($PG_eval_errors) {
		my @errorLines = split("\n", $PG_eval_errors);
		warn "There is an error occuring inside evaluation brackets \\{ ...code... \\}\n"
			. "somewhere in an EV2, EV3, or BEGIN_TEXT block.\n"
			. "Code evaluated:\n$in\n"
			. "Errors:\n"
			. join("\n", @errorLines) . "\n";
		$out = "$BBOLD$in$EBOLD";
	}

	return ($out, $PG_eval_errors, $PG_full_error_report);
}

sub FEQ {    # Format EQuations
	my $in = shift;
	# formatting numbers -- the ?{} and !{} constructions
	$in =~ s/\?\s*\{([.\-\$\w\d]+):?([%.\da-z]*)\}/${ \( &sspf($1, $2) )}/g;
	$in =~ s/\!\s*\{([.\-\$\w\d]+):?([%.\da-z]*)\}/${ \( &spf($1, $2) )}/g;

	# more formatting numbers -- {number:format} constructions
	$in =~ s/\{(\s*[\+\-\d\.]+[eE]*[\+\-]*\d*):(\%\d*.\d*\w)}/${ \( &spf($1, $2) )}/g;
	$in =~ s/\+\s*\-/ - /g;
	$in =~ s/\-\s*\+/ - /g;
	$in =~ s/\+\s*\+/ + /g;
	$in =~ s/\-\s*\-/ + /g;
	$in;
}

sub math_ev3 {
	my $in = shift;
	return general_math_ev3($in, "inline");
}

sub display_math_ev3 {
	my $in = shift;
	return general_math_ev3($in, "display");
}

sub general_math_ev3 {
	my $in   = shift;
	my $mode = shift || "inline";

	$in = FEQ($in);                          # Format EQuations
	$in =~ s/((^|[^\\])(\\\\)*)%/$1\\%/g;    # avoid % becoming TeX comments (unless already escaped)

	## remove leading and trailing spaces so that HTML mode will
	## not include unwanted spaces as per Davide Cervone.
	$in =~ s/^\s+//;
	$in =~ s/\s+$//;
	## If it ends with a backslash, there should be another space
	## at the end
	if ($in =~ /(^|[^\\])(\\\\)*\\$/) { $in .= ' ' }

	# some modes want the delimiters, some don't
	my $in_delim = $mode eq "inline" ? "\\($in\\)" : "\\[$in\\]";

	my $out;
	if ($displayMode eq "HTML_MathJax") {
		$out = '<script type="math/tex' . ($mode eq 'display' ? '; mode=display' : '') . '">' . $in . '</script>';
	} elsif ($displayMode eq "HTML_dpng") {
		# for jj's version of ImageGenerator
		#$out = $envir->{'imagegen'}->add($in_delim);
		# for my version of ImageGenerator
		$out = $envir->{'imagegen'}->add($in, $mode);
	} elsif ($displayMode eq "HTML_tth") {
		$out = tth($in_delim);
		## remove leading and trailing spaces as per Davide Cervone.
		$out =~ s/^\s+//;
		$out =~ s/\s+$//;
	} elsif ($displayMode eq "HTML_img") {
		$out = math2img($in, $mode);
	} elsif ($displayMode eq "HTML_jsMath") {
		$in =~ s/&/&amp;/g;
		$in =~ s/</&lt;/g;
		$in =~ s/>/&gt;/g;
		$out = '<SPAN CLASS="math">' . $in . '</SPAN>' if $mode eq "inline";
		$out = '<DIV CLASS="math">' . $in . '</DIV>'   if $mode eq "display";
	} elsif ($displayMode eq "HTML_asciimath") {
		$in  = HTML::Entities::encode_entities($in);
		$out = "`$in`"                                   if $mode eq "inline";
		$out = '<DIV ALIGN="CENTER">`' . $in . '`</DIV>' if $mode eq "display";
	} elsif ($displayMode eq "PTX") {
		#protect XML control characters
		$in =~ s/\&(?!([\w#]+;))/\\amp /g;
		$in =~ s/</\\lt /g;
		$out = '<m>' . "$in" . '</m>'   if $mode eq "inline";
		$out = '<me>' . "$in" . '</me>' if $mode eq "display";
	} elsif ($displayMode eq "HTML_LaTeXMathML") {
		$in = HTML::Entities::encode_entities($in);
		$in = '{' . $in . '}';
		$in =~ s/\{\s*(\\(display|text|script|scriptscript)style)/$1\{/g;
		$out = '$$' . $in . '$$'                                          if $mode eq "inline";
		$out = '<DIV ALIGN="CENTER">$$\displaystyle{' . $in . '}$$</DIV>' if $mode eq "display";
	} elsif ($displayMode eq "HTML") {
		$in_delim = HTML::Entities::encode_entities($in_delim);
		$out      = "<span class='tex2jax_ignore'>$in_delim</span>";
	} else {
		$out = $in_delim;
	}
	return $out;
}

sub EV2 {
	my $string = join(" ", @_);
	# evaluate code inside of \{  \}  (no nesting allowed)
	$string = ev_substring($string, "\\{", "\\}", \&old_safe_ev);
	$string = ev_substring($string, "\\<", "\\>", \&old_safe_ev);
	$string = ev_substring($string, "\\(", "\\)", \&math_ev3);
	$string = ev_substring($string, "\\[", "\\]", \&display_math_ev3);
	# macros for displaying math
	$string =~ s/\\\(/$BM/g;
	$string =~ s/\\\)/$EM/g;
	$string =~ s/\\\[/$BDM/g;
	$string =~ s/\\\]/$EDM/g;
	$string;
}

sub EV3 {
	my $string = join(" ", @_);
	# evaluate code inside of \{  \}  (no nesting allowed)
	$string = ev_substring($string, "\\\\{", "\\\\}", \&safe_ev);   # handles \{ \} in single quoted strings of PG files
																	# interpolate variables
	my ($evaluated_string, $PG_eval_errors, $PG_full_errors) =
		PG_restricted_eval("<<END_OF_EVALUATION_STRING\n$string\nEND_OF_EVALUATION_STRING\n");
	if ($PG_eval_errors) {
		my @errorLines = split("\n", $PG_eval_errors);
		$string =~ s/</&lt;/g;
		$string =~ s/>/&gt;/g;
		$evaluated_string =
			"<PRE>$PAR % ERROR in $0:EV3, PGbasicmacros.pl: $PAR % There is an error occuring in the following code:$BR $string $BR % $BR % $errorLines[0]\n % $errorLines[1]$BR % $BR % $BR </PRE> ";
		$@ = "";
	}
	$string = $evaluated_string;
	$string = ev_substring($string, "\\(", "\\)", \&math_ev3);
	$string = ev_substring($string, "\\[", "\\]", \&display_math_ev3);
	$string;
}

sub EV4 {
	if ($displayMode eq "HTML_dpng") {
		my $string = join(" ", @_);
		my ($evaluated_string, $PG_eval_errors, $PG_full_errors) =
			PG_restricted_eval("<<END_OF_EVALUATION_STRING\n$string\nEND_OF_EVALUATION_STRING\n");
		if ($PG_eval_errors) {
			my @errorLines = split("\n", $PG_eval_errors);
			$string =~ s/</&lt;/g;
			$string =~ s/>/&gt;/g;
			$evaluated_string =
				"<PRE>$PAR % ERROR in $0:EV3, PGbasicmacros.pl:"
				. "$PAR % There is an error occuring in the following code:$BR "
				. "$string $BR % $BR % $errorLines[0]\n % $errorLines[1]$BR "
				. "% $BR % $BR </PRE> ";
		}
		$string = $evaluated_string;
		$string = $envir{'imagegen'}->add($string);
		$string;
	} else {
		EV3(@_);
	}
}

=head3 EV3P

	######################################################################
	#
	#  New version of EV3 that allows `...` and ``...`` to insert TeX produced
	#  by the new Parser (in math and display modes).
	#
	#  Format:  EV3P(string, ...);
	#           EV3P({options}, string, ...);
	#
	#           `x^2/5` will become \(\frac{x^2}{5}\) and then rendered for hardcopy or screen output
	#
	#  where options can include:
	#
	#    processCommands => 0 or 1     Indicates if the student's answer will
	#                                  be allowed to process \{...\}.
	#                                    Default: 1
	#
	#    processVariables => 0 1       Indicates whether variable substitution
	#                                  should be performed on the student's
	#                                  answer.
	#                                    Default: 1
	#
	#    processMath => 0 or 1         Indicates whether \(...\), \[...\],
	#                                  `...` and ``...`` will be processed
	#                                  in the student's answer.
	#                                    Default: 1
	#
	#    processParser => 0 or 1       Indicates if `...` and ``...`` should
	#                                  be processed when math is being
	#                                  processed.
	#                                    Default: 1
	#
	#    fixDollars => 0 or 1          Specifies whether dollar signs not followed
	#                                  by a letter should be replaced by ${DOLLAR}
	#                                  prior to variable substitution (to prevent
	#                                  accidental substitution of strange Perl
	#                                  values).
	#                                    Default: 1
	#

=cut

sub EV3P {
	my $option_ref = {};
	$option_ref = shift if ref($_[0]) eq 'HASH';
	my %options = (
		processCommands  => 1,
		processVariables => 1,
		processParser    => 1,
		processMath      => 1,
		fixDollars       => 1,
		%{$option_ref},
	);
	my $string = join(" ", @_);
	$string = ev_substring($string, "\\\\{", "\\\\}", $options{processVariables} ? \&safe_evp : \&safe_ev)
		if $options{processCommands};
	if ($options{processVariables}) {
		my $eval_string = $string;
		$eval_string =~ s/\$(?![a-z\{])/\${DOLLAR}/gi if $options{fixDollars};
		my ($evaluated_string, $PG_eval_errors, $PG_full_errors) = PG_restricted_eval(
			q{my $__blank__ = '';} . "<<END_OF_EVALUATION_STRING\n$eval_string\nEND_OF_EVALUATION_STRING\n");
		if ($PG_eval_errors) {
			my $error = (split("\n", $PG_eval_errors))[0];
			$error  =~ s/at \(eval.*//gs;
			$string =~ s/&/&amp;/g;
			$string =~ s/</&lt;/g;
			$string =~ s/>/&gt;/g;
			$evaluated_string = $BBOLD . "(Error: $error in '$string')" . $EBOLD;
		}
		$string = $evaluated_string;
	} else {
		$string =~ s/\\\\/\\/g;
	}

	if ($options{processMath}) {
		$string = EV3P_parser($string) if $options{processParser};
		$string = ev_substring($string, "\\(", "\\)", \&math_ev3);
		$string = ev_substring($string, "\\[", "\\]", \&display_math_ev3);
	}

	if ($displayMode eq 'PTX') { $string = PTX_cleanup($string) }

	return $string;
}

#
#  Look through a string for ``...`` or `...` and use
#  the parser to produce TeX code for the specified mathematics.
#  ``...`` does display math, `...` does in-line math.  They
#  can also be used within math mode already, in which case they
#  use whatever mode is already in effect.
#
sub EV3P_parser {
	my $string = shift;
	return $string unless $string =~ m/`/;
	my $start = '';
	my %end   = ('\(' => '\)', '\[' => '\]');
	my @parts = split(/(``.*?``\*?|`.+?`\*?|(?:\\[()\[\]]))/s, $string);
	foreach my $part (@parts) {
		if ($part =~ m/^(``?)(.*)\1(\*?)$/s) {
			my ($delim, $math, $star) = ($1, $2, $3);
			my $f = Parser::Formula($math);
			if (defined($f)) {
				$f    = $f->reduce if $star;
				$part = $f->TeX;
				$part = ($delim eq '`' ? '\(' . $part . '\)' : '\[' . $part . '\]') if (!$start);
			} else {
				## FIXME:  use context->{error}{ref} to highlight error in $math.
				$part = $BBOLD . "(Error: $$Value::context->{error}{message} '$math')" . $EBOLD;
				$part = $end{$start} . " " . $part . " " . $start if $start;
			}
		} elsif ($start) {
			$start = '' if $part eq $end{$start};
		} elsif ($end{$part}) {
			$start = $part;
		}
	}
	return join('', @parts);
}

sub PTX_cleanup {
	my $string = shift;
	# Wrap <p> tags where necessary, and other cleanup
	# Nothing else should be creating p tags, so assume all p tags created here
	# The only supported top-level elements within a statement, hint, or solution in a problem
	# are p, blockquote, pre, tabular, image, video
	if ($displayMode eq 'PTX') {
		#encase entire string in <p>
		#except not for certain "sub" structures that are also passed through EV3
		$string = "<p>" . $string . "</p>" unless (($string =~ /^<fillin[^>]*\/>$/) or ($string =~ /^<var.*<\/var>$/s));

		#inside a li, the only permissible children are title, p, image, video, and tabular
		#insert opening and closing p, to be removed later if they enclose a title, image, video or tabular
		#we are not going to look to see if there is a nested list in there
		$string =~ s/(<li[^>]*(?<!\/)>)/$1\n<p>/g;
		$string =~ s/(<\/li>)/<\/p>\n$1/g;

		#close p right before any title, blockquote, pre, image, video, or tabular
		#and open p immediately following. Later any potential side effects are cleaned up.
		$string =~ s/(<(title|blockquote|pre|image|video|tabular)[^>]*(?<!\/)>)/<\/p>\n$1/g;
		$string =~ s/(<\/(title|blockquote|pre|image|video|tabular)>)/$1\n<p>/g;
		$string =~ s/(<(title|blockquote|pre|image|video|tabular)[^>]*(?<=\/)>)/<\/p>\n$1\n<p>/g;

		#within a <cell>, we may have an issue if there was an image that had '<\p>' and '<p>' wrapped around
		#it from the above block. If the '</p>' has a preceding '<p>' within the cell, no problem. Otherwise,
		#the '</p>' must go. Likewise at the other end.
		$string =~ s/(?s)(<cell>.*?)<\/p>\n(<image[^>]*(?<=\/)>)\n<p>(.*?<\/cell>)/$1$2$3/g;

		#remove blank lines; assume the intent was to end a p and start a new one
		#but don't put closing and opening p replacing the blank lines if they precede or follow a <row>
		#or an <li>
		$string =~ s/(\r\n?|\n)(\r\n?|\n)+(?!(<row>|<\/tabular>|<li>|\r\n?|\n))/<\/p>\n<p>/g;
		$string =~ s/(\r\n?|\n)(\r\n?|\n)+(?=(<row>|<\/tabular>|<li>|\r\n?|\n))/\n/g;

		#remove whitespace following <p>
		$string =~ s/(?s)(<p>)\s*/$1/g;

		#remove whitespace preceding </p>
		$string =~ s/(?s)\s*(<\/p>)/$1/g;

		#move PTX warnings from the beginning of inside a p to just before the p.
		$string =~ s/<p>(<!\-\- PTX:WARNING.*?-->)/$1\n<p>/g;

		#remove doulbe p's we may have created
		$string =~ s/<p><p>/<p>/g;
		$string =~ s/<\/p><\/p>/<\/p>/g;

		#remove empty p
		$string =~ s/(\r\n?|\n)?<p><\/p>//g;

		#a tabular cell may have <p> and </p> but no corresponding width specification in a col.
		#if so, remove all <p> and </p> from all cells.
		my $previous;
		do {
			$previous = $string;
			$string =~
				s/(?s)(<tabular[^>]*>(?:\s|<col (?:(?!width=").)*?>)((?!<\/tabular>).)*?<cell>((?!<\/tabular>).)*?)<p>(((?!<\/tabular>).)*?)<\/p>(((?!<\/tabular>).)*?<\/tabular>)/$1$4$6/g;
		} until ($previous eq $string);

	}
	$string;
}

=head2 Formatting macros

    beginproblem()  # Adds a custom TeX preamble.  This is deprecated and should not be used in newly written problems.
    OL(@array)      # formats the array as an Ordered List ( <OL> </OL> ) enumerated by letters.
                    # See BeginList()  and EndList in unionLists.pl for a more powerful version
                    # of this macro.
    knowlLink($display_text, url => $url, value =>'', type =>'' )
                    # Places a reference to a knowl for the URL with the specified text in the problem.
                    # A common usage is \{ 'for help', url =>knowlLink(alias('prob1_help.html')) \} )
                    # where alias finds the full address of the prob1_help.html file in the same directory
                    # as the problem file
    knowlLink($display_text,  url => '', type =>'', value = <<EOF );  # this starts a here document that ends at EOF (left justified)
                    help text goes here .....
    EOF
                    # This version of the knowl reference facilitates immediate reference to a HERE document
                    # The function should be called either with value specified (immediate reference) or
                    # with url specified in which case the revealed text is taken from the URL $url.
                    # The $display_text is always visible and is clicked to see the contents of the knowl.
    htmlLink($url, $text)
                    # Places a reference to the URL with the specified text in the problem.
                    # A common usage is \{ htmlLink(alias('prob1_help.html') \}, 'for help')
                    # where alias finds the full address of the prob1_help.html file in the same directory
                    # as the problem file
    iframe($url, height=>'', width=>'', id=>'', name=>'' )
                    # insert the web page referenced by $url in a space defined by height and width
                    # if the webpage contains a form then this must be inserted between
                    # BEGIN_POST_HEADER_TEXT/END_POST_HEADER_TEXT  to avoid having one
                    # form(from the webpage) inside another (the defining form for the problem
A wide variety of google widgets, youtube videos, and other online resources can be imbedded using this macro. In HTML mode it creates an iframe, in TeX mode it prints the url.

    helpLink($type)     allows site specific help. specified in global.conf or course.conf
                   The parameter localHelpURL  must be defined in the environment
                   and is set by default to webwork2/htdocs/helpFiles
                   Standard helpFile types
                        'angle'
                        'decimal'
                        'equation'
                        'exponent'
                        'formula'
                        'fraction'
                        'inequalit'
                        'limit'
                        'log'
                        'number'
                        'point'
                        'vector'
                        'interval'
                        'unit'
                        'syntax'

    low level:

    spf($number, $format)   # prints the number with the given format
    sspf($number, $format)  # prints the number with the given format, always including a sign.
    nicestring($coefficients, $terms) # print a linear combinations of terms using coefficients
    nicestring($coefficients) # uses the coefficients to make a polynomial
            # For example
            # nicestring([1, -2, 0]) produces 'x^2-2x'
            # nicestring([2, 0, -1], ['', 't', 't^2']) produces '2-t^2'
    protect_underbar($string) # protects the underbar (class_name) in strings which may have to pass through TeX.

=cut

sub beginproblem {
	my $out = MODES(%{ main::PG_restricted_eval(q!$main::problemPreamble!) });
	if ($displayMode eq 'PTX') { $out = '' }
	$out;
}

sub nicestring {
	my $thingy = shift;
	my @coefs  = @{$thingy};
	my $n      = scalar(@coefs);
	$thingy = shift;
	my @others;
	if (defined($thingy)) {
		@others = @{$thingy};
	} else {
		for my $j (1 .. ($n - 2)) {
			$others[ $j - 1 ] = "x^" . ($n - $j);
		}
		if ($n >= 2) { $others[ $n - 2 ] = "x"; }
		$others[ $n - 1 ] = "";
	}
	my ($j, $k) = (0, 0);
	while (($k < $n) && ($coefs[$k] == 0)) { $k++; }
	if ($k == $n) { return ("0"); }
	my $ans;
	if    ($coefs[$k] == 1)  { $ans = ($others[$k]) ? "$others[$k]" : "1"; }
	elsif ($coefs[$k] == -1) { $ans = ($others[$k]) ? "- $others[$k]" : "-1" }
	else                     { $ans = "$coefs[$k] $others[$k]"; }
	$k++;

	for $j ($k .. ($n - 1)) {
		if ($coefs[$j] != 0) {
			if ($coefs[$j] == 1) {
				$ans .= ($others[$j]) ? "+ $others[$j]" : "+ 1";
			} elsif ($coefs[$j] == -1) {
				$ans .= ($others[$j]) ? "- $others[$j]" : "-1";
			} else {
				$ans .= "+ $coefs[$j] $others[$j]";
			}
		}
	}
	return ($ans);
}

# kludge to clean up path names
## allow underscore character in set and section names and also allows line breaks at /
sub protect_underbar {
	my $in = shift;
	if ($displayMode eq 'TeX') {
		$in =~ s|_|\\\_|g;
		$in =~ s|/|\\\-/|g;    # allows an optional hyphenation of the path (in tex)
	}
	$in;
}

#	An example of a macro which prints out a list (with letters)
sub OL {
	my @array = @_;
	my $i     = 0;
	my @alpha = ('A' .. 'Z', 'AA' .. 'ZZ');
	my $letter;
	my $out = MODES(
		TeX        => "\\begin{enumerate}\n",
		Latex2HTML => " \\begin{rawhtml} <OL TYPE=\"A\" VALUE=\"1\"> \\end{rawhtml} ",
		HTML       => "<BLOCKQUOTE>\n",
		PTX        => '<ol label="A.">' . "\n",
	);
	my $elem;
	foreach $elem (@array) {
		$letter = shift @alpha;
		$out .= MODES(
			TeX        => "\\item[$ALPHABET[$i].] $elem\n",
			Latex2HTML => " \\begin{rawhtml} <LI> \\end{rawhtml} $elem  ",
			HTML       => "<br /> <b>$letter.</b> $elem\n",
			HTML_dpng  => "<br /> <b>$letter.</b> $elem \n",
			PTX        => "<li><p>$elem</p></li>\n",
		);
		$i++;
	}
	$out .= MODES(
		TeX        => "\\end{enumerate}\n",
		Latex2HTML => " \\begin{rawhtml} </OL>\n \\end{rawhtml} ",
		HTML       => "</BLOCKQUOTE>\n",
		PTX        => '</ol>' . "\n",
	);
}

sub htmlLink {
	my $url           = shift;
	my $text          = shift;
	my $options       = shift;
	my $sanitized_url = $url;
	$sanitized_url =~ s/&/&amp;/g;
	$options = ""                                             unless defined($options);
	return "$BBOLD [ the link to '$text'  is broken ] $EBOLD" unless defined($url) and $url;
	MODES(
		TeX  => "{\\bf \\underline{$text}}",
		HTML => "<A HREF=\"$url\" $options>$text</A>",
		PTX  => "<url href=\"$sanitized_url\">$text</url>",
	);
}

# Suggested usage:  knowlLink(text, [url => ..., value => ..., type => ...])
sub knowlLink {
	my $display_text = shift;

	# Check that there are an even number of inputs
	WARN_MESSAGE(
		'usage:  knowlLink($display_text, [url => $url, value => $helpMessage, type => "help/hint/solution/..."]);'
			. qq!after the display_text the information requires key/value pairs.
		Received @_ !, scalar(@_) % 2
	) if scalar(@_) % 2;

	my %options = @_;

	my $properties = '';
	if ($options{value}) {
		$properties =
			'data-knowl-contents="'
			. encode_pg_and_html($options{value})
			. ($options{base64} ? '" data-base64="1"' : '"');
	} elsif ($options{url}) {
		$properties = qq!data-knowl-url="$options{url}"!;
	} else {
		WARN_MESSAGE(
			'usage:  knowlLink($display_text, [url => $url, value => $helpMessage, type => "help/hint/solution/..."]);'
		);
	}

	$properties .= qq! data-type="$options{type}"! if $options{type};

	MODES(
		TeX  => "{\\bf \\underline{$display_text}}",
		HTML => qq!<a href="#" class="knowl" $properties>$display_text</a>!,
		PTX  => '<url ' . ($options{url} ? 'href="' . $options{url} . '"' : '') . ' >' . $display_text . '</url>',
	);
}

sub iframe {
	my $url               = shift;
	my %options           = @_;                                                         # keys: height, width, id, name
	my $formatted_options = join(" ", map {qq!$_ = "$options{$_}"!} (keys %options));
	return "$BBOLD\[ broken link:  $url \] $EBOLD" unless defined($url);
	MODES(
		TeX  => "\\framebox{" . protect_underbar($url) . "}\n",
		HTML => qq!\n <iframe src="$url" $formatted_options>Your browser does not support iframes.</iframe>\n!,
		PTX  => '<url href="' . $url . '" />',
	);
}

=head2 helpLink($type, $display_text, $helpurl)

Creates links for students to help documentation on formatting answers and
allows for custom help links.

There are 16 predefined help links: angles, decimals, equations, exponents,
formulas, fractions, inequalities, intervals, limits, logarithms, matrices,
numbers, points, syntax, units, vectors.

Usage:

     DOCUMENT();
     loadMacros("PGstandard.pl");
     BEGIN_TEXT
     \{ ans_rule(20) \} \{ helpLink("formulas") \}
     $PAR
     \{ ans_rule(20) \} \{ helpLink("equations", "help entering equations") \}
     $PAR
     \{ ans_rule(20) \}
     \{ helpLink("my custom help", undef, "custom_help.html") \}
     END_TEXT
     ENDDOCUMENT();


The first example uses the default link text and displays the help link next to
the answer blank which is recommended.

The second example customizes the link text displayed to the student, but the
actual help document is unaffected.

The third example displays a link to the contents of C<custom_help.html>.  Note
that the file C<custom_help.html> must be located in the location defined in the
environment variable C<$envir{localHelpURL}>.  The value of that variable can be
customized by a problem.

=cut

sub helpLink {
	my $type         = shift;
	my $display_text = shift;
	my $helpurl      = shift;
	return "" if (not defined($envir{'localHelpURL'}));
	if (defined $helpurl) {
		return knowlLink($display_text // $type, url => $envir{'localHelpURL'} . $helpurl, type => 'help');
	}
	my %typeHash = (
		'angle'     => [ 'Entering-Angles.html',       'help (angles)' ],
		'decimal'   => [ 'Entering-Decimals.html',     'help (decimals)' ],
		'equation'  => [ 'Entering-Equations.html',    'help (equations)' ],
		'exponent'  => [ 'Entering-Exponents.html',    'help (exponents)' ],
		'formula'   => [ 'Entering-Formulas.html',     'help (formulas)' ],
		'fraction'  => [ 'Entering-Fractions.html',    'help (fractions)' ],
		'inequalit' => [ 'Entering-Inequalities.html', 'help (inequalities)' ],
		'limit'     => [ 'Entering-Limits.html',       'help (limits)' ],
		'log'       => [ 'Entering-Logarithms.html',   'help (logarithms)' ],
		'matri'     => [ 'Entering-Matrices.html',     'help (matrices)' ],
		'number'    => [ 'Entering-Numbers.html',      'help (numbers)' ],
		'point'     => [ 'Entering-Points.html',       'help (points)' ],
		'vector'    => [ 'Entering-Vectors.html',      'help (vectors)' ],
		'interval'  => [ 'IntervalNotation.html',      'help (intervals)' ],
		'unit'      => [ 'Units.html',                 'help (units)' ],
		'syntax'    => [ 'Syntax.html',                'help (syntax)' ]
	);

	my $infoRef = '';
	my $refhold = '';
	for my $ref (keys %typeHash) {
		if ($type =~ /$ref/i) {
			$infoRef = $typeHash{$ref}[0];
			$refhold = $ref;
			$display_text //= $typeHash{$ref}[1];
			last;
		}
	}
	$display_text //= $type;

	# We use different help files in some cases when BaseTenLog is set
	if (PG_restricted_eval(q/$envir{useBaseTenLog}/)) {
		$infoRef = 'Entering-Logarithms10.html' if ($refhold eq 'log');
		$infoRef = 'Entering-Formulas10.html'   if ($refhold eq 'formula');
	}

	# If infoRef is still '', we give up and just print plain text
	return $display_text unless ($infoRef);
	return knowlLink($display_text, url => $envir{'localHelpURL'} . $infoRef, type => 'help');
}

# This method is deprecated.  There is no hope for the problems that use it.  Java and flash are dead.
sub appletLink {
	warn 'Applet problems that use the appletLink method are no longer supported.';
	MODES(
		TeX  => "{\\bf WeBWorK does not support appletLink}",
		HTML => "<div style='background-color:pink'>WeBWorK does not support appletLink</div>",
		PTX  => 'PreTeXt does not support appletLink',
	);
}

sub spf {
	my ($number, $format) = @_;          # attention, the order of format and number are reversed
	$format = "%4.3g" unless $format;    # default value for format
	sprintf($format, $number);
}

sub sspf {
	my ($number, $format) = @_;          # attention, the order of format and number are reversed
	$format = "%4.3g" unless $format;    # default value for format
	my $sign = $number >= 0 ? " + " : " - ";
	$number = $number >= 0 ? $number : -$number;
	$sign . sprintf($format, $number);
}

=head2 PGsort

Because of the way sort is optimized in Perl, the symbols $a and $b
have special significance.

C<sort {$a<=>$b} @list>
C<sort {$a cmp $b} @list>

sorts the list numerically and lexically respectively.

If C<my $a;> is used in a problem, before the sort routine is defined in a macro, then
things get badly confused.  To correct this the macro PGsort is defined below.  It is
evaluated before the problem template is read.  In PGbasicmacros.pl, the two subroutines

    PGsort sub { $_[0] < $_[1] }, @list;
    PGsort sub { $_[0] lt $_[1] }, @list;

(called num_sort and lex_sort) provide slightly slower, but safer, routines for the PG language.
(The subroutines for ordering are B<required>. Note the commas!)

=cut

sub PGsort {
	my ($cmp, @list) = @_;
	die "Must supply an ordering function with PGsort: PGsort sub {\$_[0]  < \$_[1] }, \@list\n"
		unless ref $cmp eq 'CODE';

	return if @list == 0;

	my $b_item = shift @list;
	my ($small, $large);
	for my $a_item (@list) {
		push @{ &$cmp($a_item, $b_item) ? $small : $large }, $a_item;
	}
	return PGsort($cmp, @$small), $b_item, PGsort($cmp, @$large);
}

=head2  Sorting and other list macros

    Usage:
    lex_sort(@list);   # outputs list in lexigraphic (alphabetical) order
    num_sort(@list);   # outputs list in numerical order
    uniq( @list);      # outputs a list with no duplicates.  Order is unspecified.

    PGsort( \&sort_subroutine, @list);
    # &sort_subroutine defines order. It's output must be 1 or 0 (true or false)

=cut

#  uniq gives unique elements of a list:
sub uniq {
	my @in   = @_;
	my %temp = ();
	while (@in) {
		$temp{ shift(@in) }++;
	}
	my @out = keys %temp;    # sort is causing trouble with Safe.??
	@out;
}

sub lex_sort {
	PGsort(sub { $_[0] lt $_[1] }, @_);
}

sub num_sort {
	PGsort(sub { $_[0] < $_[1] }, @_);
}

=head2 Macros for handling tables

    Usage:
    begintable( number_of_columns_in_table)
    row(@dataelements)
    endtable()

Example of useage:

    BEGIN_TEXT
        This problem tests calculating new functions from old ones:$BR
        From the table below calculate the quantities asked for:$BR
        \{begintable(scalar(@firstrow)+1)\}
        \{row(" \(x\) ", @firstrow)\}
        \{row(" \(f(x)\) ", @secondrow)\}
        \{row(" \(g(x)\) ", @thirdrow)\}
        \{row(" \(f'(x)\) ", @fourthrow)\}
        \{row(" \(g'(x)\) ", @fifthrow)\}
        \{endtable()\}

     (The arrays contain numbers which are placed in the table.)

    END_TEXT

=cut

sub begintable {
	my $number  = shift;    #number of columns in table
	my %options = @_;
	warn "begintable(cols) requires a number indicating the number of columns" unless defined($number);
	my $out = "";
	if ($displayMode eq 'TeX') {
		$out .= "\n\\par\\smallskip\\begin{center}\\begin{tabular}{" . "|c" x $number . "|} \\hline\n";
	} elsif ($displayMode eq 'PTX') {
		$out .= "\n" . '<tabular top="medium" bottom="medium" left="medium" right="medium">' . "\n";
	} elsif ($displayMode eq 'Latex2HTML') {
		$out .= "\n\\begin{rawhtml} <TABLE, BORDER=1>\n\\end{rawhtml}";
	} elsif ($displayMode eq 'HTML_MathJax'
		|| $displayMode eq 'HTML_dpng'
		|| $displayMode eq 'HTML'
		|| $displayMode eq 'HTML_tth'
		|| $displayMode eq 'HTML_jsMath'
		|| $displayMode eq 'HTML_asciimath'
		|| $displayMode eq 'HTML_LaTeXMathML'
		|| $displayMode eq 'HTML_img')
	{
		$out .= '<table class="pg-table">';
	} else {
		$out = "Error: PGbasicmacros: begintable: Unknown displayMode: $displayMode.\n";
	}
	$out;
}

sub endtable {
	my $out = "";
	if ($displayMode eq 'TeX') {
		$out .= "\n\\end {tabular}\\end{center}\\par\\smallskip\n";
	} elsif ($displayMode eq 'PTX') {
		$out .= "\n" . '</tabular>' . "\n";
	} elsif ($displayMode eq 'Latex2HTML') {
		$out .= "\n\\begin{rawhtml} </TABLE >\n\\end{rawhtml}";
	} elsif ($displayMode eq 'HTML_MathJax'
		|| $displayMode eq 'HTML_dpng'
		|| $displayMode eq 'HTML'
		|| $displayMode eq 'HTML_tth'
		|| $displayMode eq 'HTML_jsMath'
		|| $displayMode eq 'HTML_asciimath'
		|| $displayMode eq 'HTML_LaTeXMathML'
		|| $displayMode eq 'HTML_img')
	{
		$out .= '</table>';
	} else {
		$out = "Error: PGbasicmacros: endtable: Unknown displayMode: $displayMode.\n";
	}
	$out;
}

sub row {
	my @elements = @_;
	my $out      = "";
	if ($displayMode eq 'TeX') {
		while (@elements) {
			$out .= shift(@elements) . " &";
		}
		chop($out);    # remove last &
		$out .= "\\\\ \\hline \n";
		# carriage returns must be added manually for tex
	} elsif ($displayMode eq 'PTX') {
		$out .= '<row>' . "\n";
		while (@elements) {
			$out .= '<cell>' . shift(@elements) . '</cell>' . "\n";
		}
		$out .= '</row>' . "\n";
	} elsif ($displayMode eq 'Latex2HTML') {
		$out .= "\n\\begin{rawhtml}\n<TR>\n\\end{rawhtml}\n";
		while (@elements) {
			$out .=
				" \n\\begin{rawhtml}\n<TD> \n\\end{rawhtml}\n"
				. shift(@elements)
				. " \n\\begin{rawhtml}\n</TD> \n\\end{rawhtml}\n";
		}
		$out .= " \n\\begin{rawhtml}\n</TR> \n\\end{rawhtml}\n";
	} elsif ($displayMode eq 'HTML_MathJax'
		|| $displayMode eq 'HTML_dpng'
		|| $displayMode eq 'HTML'
		|| $displayMode eq 'HTML_tth'
		|| $displayMode eq 'HTML_jsMath'
		|| $displayMode eq 'HTML_asciimath'
		|| $displayMode eq 'HTML_LaTeXMathML'
		|| $displayMode eq 'HTML_img')
	{
		$out .= "<TR>\n";
		while (@elements) {
			$out .= "<TD>" . shift(@elements) . "</TD>";
		}
		$out .= "\n</TR>\n";
	} else {
		$out = "Error: PGbasicmacros: row: Unknown displayMode: $displayMode.\n";
	}
	$out;
}

=head2 Macros for displaying images

Usage:

    image($image, width => 200, height => 200, tex_size => 800, valign => 'middle', alt => 'alt text', extra_html_tags => 'style="border:solid black 1pt"');

where C<$image> can be a local file path, URL, WWPlot object, PGlateximage object,
PGtikz object, or parser::GraphTool object.

C<width> and C<height> are positive integer pixel counts for HTML display. If both
are missing, C<width> will default to 200 and C<height> will remain undeclared,
letting the browser display the image with its natural aspect ratio. Except with
a parser::GraphTool object, if both are missing then nothing will be passed along
to the GraphTool method for display, and that macro's defaults will be used.

C<tex_size> is also a positive integer, per 1000 applied to the line width in TeX.
For example 800 leads to 0.8\linewidth. If over 1000, then 1000 will be used.
If missing, this defaults to C<int(width/0.6)> so the image is proportional to its
HTML version with a 600 pixel wide reading area. If C<width> is missing and C<height>
is declared, we presume this is a wide image and then C<tex_size> defaults to 800.

C<valign> can be 'top', 'middle', or 'bottom'.  This aligns the image relative to
the surrounding line of text.

    image([$image1,$image2], width => 200, height => 200, tex_size => 800, alt => ['alt text 1','alt text 2'], extra_html_tags => 'style="border:solid black 1pt"');
    image([$image1,$image2], width => 200, height => 200, tex_size => 800, alt => 'common alt text', extra_html_tags => 'style="border:solid black 1pt"');

this produces an array in array context and joins the elements with C<' '> in scalar context

=cut

#   More advanced macros
sub image {
	my $image_ref = shift;
	my @opt       = @_;
	unless (scalar(@opt) % 2 == 0) {
		warn "ERROR in image macro.  A list of macros must be inclosed in square brackets.";
	}
	my %in_options    = @opt;
	my %known_options = (
		width    => '',
		height   => '',
		tex_size => '',
		valign   => 'middle',
		# default value for alt is undef, since an empty string is the explicit indicator of a decorative image
		alt             => undef,
		extra_html_tags => '',
	);
	# handle options
	my %out_options = %known_options;
	foreach my $opt_name (keys %in_options) {
		if (exists($known_options{$opt_name})) {
			$out_options{$opt_name} = $in_options{$opt_name} if exists($in_options{$opt_name});
		} else {
			die "Option $opt_name not defined for image. " . "Default options are:<BR> ",
				display_options2(%known_options);
		}
	}

	# Get options for width, height, and tex_size, with a sanity check for integer values.
	my $width    = $out_options{width}    =~ /^[1-9]\d*$/ ? $out_options{width}    : '';
	my $height   = $out_options{height}   =~ /^[1-9]\d*$/ ? $out_options{height}   : '';
	my $tex_size = $out_options{tex_size} =~ /^[1-9]\d*$/ ? $out_options{tex_size} : '';
	$width = 200 unless ($width || $height);

	$tex_size = $width ? int($width / 0.6) : 800 unless $tex_size;
	$tex_size = 1000 if $tex_size > 1000;

	my $alt         = $out_options{alt};
	my $width_ratio = $tex_size * (.001);
	my @image_list  = ();
	my @alt_list    = ();
	my $valign      = 'middle';
	$valign = 'top'    if ($out_options{valign} eq 'top');
	$valign = 'bottom' if ($out_options{valign} eq 'bottom');

	# if width and/or height are explicit, create string for attribute to be used in HTML, LaTeX2HTML
	my $width_attrib  = ($width)  ? qq{ width="$width"}   : '';
	my $height_attrib = ($height) ? qq{ height="$height"} : '';

	if (ref($image_ref) =~ /ARRAY/) {
		@image_list = @{$image_ref};
	} else {
		push(@image_list, $image_ref);
	}
	if (ref($alt) =~ /ARRAY/) {
		@alt_list = @{$alt};
	} else {
		for my $i (@image_list) { push(@alt_list, $alt) }
	}

	my @output_list = ();
	while (@image_list) {
		my $image_item = shift @image_list;
		if (ref $image_item eq 'parser::GraphTool') {
			push(
				@output_list,
				$image_item->generateAnswerGraph(
					$out_options{width}    || $out_options{height} ? (width   => $width, height => $height) : (),
					$out_options{tex_size} || $out_options{width}  ? (texSize => $tex_size)                 : (),
					ariaDescription => shift @alt_list // ''
				)
			);
			next;
		}
		$image_item = insertGraph($image_item)
			if (ref $image_item eq 'WWPlot' || ref $image_item eq 'PGlateximage' || ref $image_item eq 'PGtikz');
		my $imageURL = alias($image_item) // '';
		$imageURL = ($envir{use_site_prefix}) ? $envir{use_site_prefix} . $imageURL : $imageURL;
		my $out = "";

		if ($displayMode eq 'TeX') {
			my $imagePath = $imageURL;    # in TeX mode, alias gives us a path, not a URL

			# We're going to create PDF files with our TeX (using pdflatex), so
			# alias should have given us the path to a PNG image.
			if ($imagePath) {
				if ($valign eq 'top') {
					$out = '\settoheight{\strutheight}{\strut}'
						. "\\raisebox{-\\height + \\strutheight}{\\includegraphics[width=$width_ratio\\linewidth]{$imagePath}}\n";
				} elsif ($valign eq 'bottom') {
					$out = "\\includegraphics[width=$width_ratio\\linewidth]{$imagePath}\n";
				} else {
					$out = '\settoheight{\strutheight}{\strut}'
						. "\\raisebox{-0.5\\height + 0.5\\strutheight}{\\includegraphics[width=$width_ratio\\linewidth]{$imagePath}}\n";
				}
			} else {
				$out = "";
			}
		} elsif ($displayMode eq 'Latex2HTML') {
			my $wid = ($envir->{onTheFlyImageSize} || 0) + 30;
			$out =
				qq!\\begin{rawhtml}\n<A HREF="$imageURL" TARGET="_blank" onclick="window.open(this.href, this.target, 'width=$wid, height=$wid, scrollbars=yes, resizable=on'); return false;"><IMG SRC="$imageURL"$width_attrib$height_attrib></A>\n
			\\end{rawhtml}\n !
		} elsif ($displayMode eq 'HTML_MathJax'
			|| $displayMode eq 'HTML_dpng'
			|| $displayMode eq 'HTML'
			|| $displayMode eq 'HTML_tth'
			|| $displayMode eq 'HTML_jsMath'
			|| $displayMode eq 'HTML_asciimath'
			|| $displayMode eq 'HTML_LaTeXMathML'
			|| $displayMode eq 'HTML_img')
		{
			my $altattrib = '';
			if (defined $alt_list[0]) { $altattrib = 'alt="' . encode_pg_and_html(shift @alt_list) . '"' }
			$out =
				qq!<IMG SRC="$imageURL" class="image-view-elt $valign" tabindex="0" role="button"$width_attrib$height_attrib $out_options{extra_html_tags} $altattrib>!;
		} elsif ($displayMode eq 'PTX') {
			my $ptxwidth = ($width ? int($width / 6) : 80);
			if (defined $alt) {
				$out = qq!<image width="$ptxwidth%" source="$imageURL"><description>$alt</description></image>!;
			} else {
				$out = qq!<image width="$ptxwidth%" source="$imageURL" />!;
			}
		} else {
			$out = "Error: PGbasicmacros: image: Unknown displayMode: $displayMode.\n";
		}
		push(@output_list, $out);
	}
	return wantarray ? @output_list : join(' ', @output_list);
}

#This is bare bones code for embedding svg
sub embedSVG {
	my $file_name        = shift;          # just input the file name of the svg image
	my $backup_file_name = shift // '';    # a png version
	my $str              = '';
	if ($backup_file_name) {
		$str = q!" oneerror="this.src='! . alias($backup_file_name) . q!'!;
	}
	return MODES(
		HTML => q!
		<img src="! . alias($file_name) . $str . q!">!,
		TeX => "\\includegraphics[width=6in]{" . alias($file_name) . "}",
		PTX => '<image source="' . alias($file_name) . '" />',
	);
}

# This is bare bones code for embedding png files -- what else should be added? (there are .js scripts for example)
sub embedPDF {
	my $file_name = shift;    # just input the file name of the svg image
							  #my $backup_file_name = shift//'';  # a png version
	return MODES(
		HTML => q!
		<object data=! . alias($file_name) . q!  type="application/pdf"
		width="100%"
		height="100%"></object>!,
		TeX => "\\includegraphics[width=6in]{" . alias($file_name) . "}",
		PTX => '<image source="' . alias($file_name) . '" />',
	);
}

sub video {
	my $video_ref = shift;
	my @opt       = @_;
	unless (scalar(@opt) % 2 == 0) {
		warn "ERROR in video macro.  A list of macros must be inclosed in square brackets.";
	}
	my %in_options    = @opt;
	my %known_options = (
		width           => 400,
		height          => 400,
		extra_html_tags => '',
	);
	# handle options
	my %out_options = %known_options;
	foreach my $opt_name (keys %in_options) {
		if (exists($known_options{$opt_name})) {
			$out_options{$opt_name} = $in_options{$opt_name} if exists($in_options{$opt_name});
		} else {
			die "Option $opt_name not defined for video. " . "Default options are:<BR> ",
				display_options2(%known_options);
		}
	}
	my $width  = $out_options{width};
	my $height = $out_options{height};

	my @video_list = ();

	if (ref($video_ref) =~ /ARRAY/) {
		@video_list = @{$video_ref};
	} else {
		push(@video_list, $video_ref);
	}

	my @output_list = ();
	while (@video_list) {

		my $video    = shift @video_list // '';
		my $videoURL = alias($video)     // '';
		$video =~ /.*\.(\w*)/;
		my $type = $1;
		my $out;
		my $htmlmessage = maketext("Your browser does not support the video tag.");

		if ($displayMode eq 'TeX') {

			$videoURL = ($envir{use_site_prefix}) ? $envir{use_site_prefix} . $videoURL : $videoURL;
			$out =
				"\\begin{center} {\\bf "
				. maketext("This problem contains a video which must be viewed online.")
				. "} \\end{center}";

		} elsif ($displayMode eq 'Latex2HTML') {
			$out = qq!\\begin{rawhtml}<VIDEO WIDTH="$width" HEIGHT="$height" CONTROLS>\n
			<SOURCE SRC="$videoURL" TYPE="video/$type">\n
			${htmlmessage}\n
			</VIDEO>\n
			\\end{rawhtml}\n !
		} elsif ($displayMode eq 'HTML_MathJax'
			|| $displayMode eq 'HTML_dpng'
			|| $displayMode eq 'HTML'
			|| $displayMode eq 'HTML_tth'
			|| $displayMode eq 'HTML_jsMath'
			|| $displayMode eq 'HTML_asciimath'
			|| $displayMode eq 'HTML_LaTeXMathML'
			|| $displayMode eq 'HTML_img')
		{
			$out = qq!<VIDEO WIDTH="$width" HEIGHT="$height" CONTROLS>\n
			<SOURCE SRC="$videoURL" TYPE="video/$type">\n
			${htmlmessage}\n
			</VIDEO>\n
			!
		} elsif ($displayMode eq 'PTX') {
			my $ptxwidth = 400 * $width / 600;
			$out = qq!<video source="$videoURL" width="$ptxwidth%" />!;
		} else {
			$out = "Error: PGbasicmacros: video: Unknown displayMode: $displayMode.\n";
		}
		push(@output_list, $out);
	}
	return wantarray ? @output_list : $output_list[0];
}

# This is legacy code.
sub images {
	my @in      = @_;
	my @outlist = ();
	while (@in) {
		push(@outlist, &image(shift(@in)));
	}
	@outlist;
}

sub caption {
	my ($out) = @_;
	$out = " $out \n" if $displayMode eq 'TeX';
	$out = " $out  "  if $displayMode eq 'HTML';
	$out = " $out  "  if $displayMode eq 'HTML_tth';
	$out = " $out  "  if $displayMode eq 'HTML_dpng';
	$out = " $out  "  if $displayMode eq 'HTML_img';
	$out = " $out  "  if $displayMode eq 'HTML_jsMath';
	$out = " $out  "  if $displayMode eq 'HTML_asciimath';
	$out = " $out  "  if $displayMode eq 'HTML_LaTeXMathML';
	$out = " $out  "  if $displayMode eq 'Latex2HTML';
	$out;
}

sub captions {
	my @in      = @_;
	my @outlist = ();
	while (@in) {
		push(@outlist, &caption(shift(@in)));
	}
	@outlist;
}

sub imageRow {

	my $pImages   = shift;
	my $pCaptions = shift;
	my $out       = "";
	my @images    = @$pImages;
	my @captions  = @$pCaptions;
	my $number    = @images;
	# standard options
	my %options = (
		'tex_size' => 200,    # width for fitting 4 across
		'height'   => 200,
		'width'    => 200,
		@_                    # overwrite any default options
	);

	if ($displayMode eq 'TeX') {
		$out .= "\n\\par\\smallskip\\begin{center}\\begin{tabular}{" . "|c" x $number . "|} \\hline\n";
		while (@images) {
			$out .= &image(shift(@images), %options) . '&';
		}
		chop($out);
		$out .= "\\\\ \\hline \n";
		while (@captions) {
			$out .= &caption(shift(@captions)) . '&';
		}
		chop($out);
		$out .= "\\\\ \\hline \n\\end {tabular}\\end{center}\\par\\smallskip\n";
	} elsif ($displayMode eq 'Latex2HTML') {

		$out .= "\n\\begin{rawhtml} <TABLE  BORDER=1><TR>\n\\end{rawhtml}\n";
		while (@images) {
			$out .=
				"\n\\begin{rawhtml} <TD>\n\\end{rawhtml}\n"
				. &image(shift(@images), %options)
				. "\n\\begin{rawhtml} </TD>\n\\end{rawhtml}\n";
		}

		$out .= "\n\\begin{rawhtml}</TR><TR>\\end{rawhtml}\n";
		while (@captions) {
			$out .=
				"\n\\begin{rawhtml} <TH>\n\\end{rawhtml}\n"
				. &caption(shift(@captions))
				. "\n\\begin{rawhtml} </TH>\n\\end{rawhtml}\n";
		}

		$out .= "\n\\begin{rawhtml} </TR> </TABLE >\n\\end{rawhtml}";
	} elsif ($displayMode eq 'HTML_MathJax'
		|| $displayMode eq 'HTML_dpng'
		|| $displayMode eq 'HTML'
		|| $displayMode eq 'HTML_tth'
		|| $displayMode eq 'HTML_jsMath'
		|| $displayMode eq 'HTML_asciimath'
		|| $displayMode eq 'HTML_LaTeXMathML'
		|| $displayMode eq 'HTML_img')
	{
		$out .= "<P>\n <TABLE BORDER=2 CELLPADDING=3 CELLSPACING=2><TR ALIGN=CENTER VALIGN=MIDDLE>\n";
		while (@images) {
			$out .= " \n<TD>" . &image(shift(@images), %options) . "</TD>";
		}
		$out .= "</TR>\n<TR>";
		while (@captions) {
			$out .= " <TH>" . &caption(shift(@captions)) . "</TH>";
		}
		$out .= "\n</TR></TABLE></P>\n";
	} else {
		$out = "Error: PGbasicmacros: imageRow: Unknown displayMode: $displayMode.\n";
		warn $out;
	}
	$out;
}

=head2 Tag helper method:

	tag('input', name => 'AnSwEr0001', id => 'answer_id')
	tag('div', class => 'style-class', 'This is my content')

This produces an html tag with attributes.  This is designed to be similar to
the Mojolicious::Plugin::TagHelpers tag method (although much simpler and not
nearly as versatile).  The first argument is the tag name and is required.  This
is followed by attribute C<< name => value >> pairs.  Note that all underscores
in attribute names are converted into hyphens.  The final argument is the
content of the tag.  If not given the tag will have no content.  This is ignored
for a self closing tag if given.

Currently this is only designed to be used for HTML output, but perhaps could be
extended for XML (PTX) output.

=cut

# Self closing tags.
my %SELF_CLOSING = map { $_ => 1 } qw(area base br col embed hr img input link meta source track wbr);

sub tag {
	my ($tag, @data) = @_;
	my $content    = @data % 2 ? pop @data : '';
	my %attributes = @data;

	my $attributes_str = join(
		' ',
		map {
			($_ =~ s/_/-/gr) . (defined $attributes{$_} ? ('="' . encode_pg_and_html($attributes{$_})) . '"' : '')
		}
			keys %attributes
	);

	return "<$tag" . ($attributes_str ? " $attributes_str" : '') . '>' . ($SELF_CLOSING{$tag} ? '' : "$content</$tag>");
}

###########
# Auxiliary macros

sub display_options2 {
	my %options    = @_;
	my $out_string = "";
	foreach my $key (keys %options) {
		$out_string .= " $key => $options{$key}, <BR>";
	}
	$out_string;
}

1;<|MERGE_RESOLUTION|>--- conflicted
+++ resolved
@@ -1530,31 +1530,17 @@
 
 sub SOLUTION_HEADING {
 	MODES(
-<<<<<<< HEAD
-		TeX        => '{\\bf ' . maketext('Solution: ') . ' }',
-		Latex2HTML => '\\par {\\bf ' . maketext('Solution:') . ' }',
-		HTML       => maketext('Solution'),
-		PTX        => ''
-=======
 		TeX  => '{\\bf ' . maketext('Solution:') . ' }',
-		HTML => '<B>' . maketext('Solution:') . '</B> ',
+		HTML => maketext('Solution'),
 		PTX  => ''
->>>>>>> 7ef3d3f7
 	);
 }
 
 sub HINT_HEADING {
 	MODES(
-<<<<<<< HEAD
-		TeX        => "{\\bf " . maketext('Hint: ') . "}",
-		Latex2HTML => "\\par {\\bf " . maketext('Hint:') . " }",
-		HTML       => maketext('Hint'),
-		PTX        => ''
-=======
 		TeX  => '{\\bf ' . maketext('Hint:') . ' }',
-		HTML => '<B>' . maketext('Hint:') . '</B> ',
+		HTML => maketext('Hint'),
 		PTX  => ''
->>>>>>> 7ef3d3f7
 	);
 }
 sub US { MODES(TeX => '\\_', Latex2HTML => '\\_', HTML => '_', PTX => '_'); };    # underscore, e.g. file${US}name
