--- conflicted
+++ resolved
@@ -4,16 +4,10 @@
 # provided by the translator
 # initialize PGcore and PGrandom
 
-<<<<<<< HEAD
+
 sub _PG_init{
   $main::VERSION ="PG-2.15";
-=======
-
-$main::VERSION ="PG-2.14";
-
-sub _PG_init{
-  $main::VERSION ="PG-2.14";
->>>>>>> dfef4c68
+
   #
   #  Set up MathObject context for use in problems
   #  that don't load MathObjects.pl
