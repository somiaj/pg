################################################################################
# WeBWorK Online Homework Delivery System
# Copyright &copy; 2000-2024 The WeBWorK Project, https://github.com/openwebwork
#
# This program is free software; you can redistribute it and/or modify it under
# the terms of either: (a) the GNU General Public License as published by the
# Free Software Foundation; either version 2, or (at your option) any later
# version, or (b) the "Artistic License" which comes with this package.
#
# This program is distributed in the hope that it will be useful, but WITHOUT
# ANY WARRANTY; without even the implied warranty of MERCHANTABILITY or FITNESS
# FOR A PARTICULAR PURPOSE.  See either the GNU General Public License or the
# Artistic License for more details.
################################################################################

=head1 NAME

parserCheckboxList.pl - Multiple choice checkbox answers compatible with
                        MathObjects, MultiAnswer objects, and PGML.

=head1 DESCRIPTION

This file implements a multiple choice checkbox object that is compatible with
MathObjects, and in particular, with the MultiAnswer object, and with PGML.

To create a CheckboxList object, use

    $checks = CheckboxList([choices, ...], [correct_choices, ...], options);

where "S<choices>" are the label value strings for the checkboxes,
"S<correct_choices>" are the choices that are the correct answers (or their
indices, with 0 being the first one), and options are chosen from among those
listed below.  If the correct answer is a number, it is interpreted as an index,
even if the array of choices are also numbers.  (See the C<noindex> below for
more details.)

The entries in the choices array can either be strings that are the text to use
for the choice buttons, or C<< { label => text } >> where C<label> is a label to
use for the choice when showing the student or correct answers and C<text> is
the text to use for the choice, or C<< { label => [ text, value ] } >> where
C<label> and C<text> are as described above and C<value> is the value to for the
checkbox input for this choice.

See below for options controlling how the labels will be used.  If a choice
includes mathematics, you should use labels as above or through the C<labels>
option below in order to have the student and correct answers display properly
in the results table when an answer is submitted.  Use the C<displayLabels>
option to make the labels be part of the choice as it is displayed following the
checkbox.

The values set as described above are the answers that will be displayed in the
past answers table.  See the C<values> option below for more information.
Problem authors are encouraged to set these values either as described above, or
via the C<values> option.  This is useful for instructors viewing past answers.

By default, the choices are left in the order that you provide them, but you can
cause some or all of them to be ordered randomly by enclosing those that should
be randomized within a second set of brackets.  For example

    $checks = CheckboxList(
        [
            "First Item",
            [ "Random 1", "Random 2", "Random 3" ],
            "Last Item"
        ],
        ["First Item", "Random 3"]
    );

will make a list of checkboxes that has the first item always on top, the next
three ordered randomly, and the last item always on the bottom.  In this example

    $checks = CheckboxList([[ "Random 1", "Random 2", "Random 3" ]], 2);

all the entries are randomized, and the correct answer is "Random 3" (the one
with index 2 in the original, unrandomized list).  You can have as many
randomized groups, with as many static items in between, as you want.

The C<options> are taken from the following list:

=over

=item C<S<< labels => "123", "abc", "ABC", "roman", "Roman", "text", or [label1, ...] >>>

Labels are used to replace the text of the choice in the student and correct
answers, and can also be shown just before the choice text (if C<displayLabels>
is set).  If the value is C<"123"> then the choices will be labeled with numbers
(the choices will be numbered sequentially after they have been randomized).  If
the value is C<"abc"> or C<ABC"> then the choices will be labeled with lowercase
or capital letters after they have been randomized. You can only have up to
26 choices. If the value is C<"roman"> or C<"Roman"> then the choices will be
labeled with lowercase or capital Roman numerals, also capped at 26 for symmetry.
If the value is C<"text"> then the button text is used (note, however, that if
the text contains things like math or formatting or special characters, these may
not display well in the student and correct answer columns of the results table).

If any choices have explicit labels (via C<< { label => text } >>), those labels
will be used instead of the automatic number or letter (and the number or letter
will be skipped).  The C<[label1, ...]> form allows you to specify labels for
each of the choices in their original order (though the C<< { label => text } >>
form is preferred).

Default: labels are the text of the choice when they don't include any special
characters, and "Choice 1", "Choice 2", etc., otherwise.

=item C<S<< values => array reference >>>

Values are the form of the student answer that will be displayed in the past
answers table for this answer.  By default these are B0, B1, etc.  However, that
can be changed either with this option or by specifying the choices with
C<< { label => [ text, value ] } >> as described previously.  If this option is
used, then the value of the option should be a reference to an array containing
the values for the choices.  For example:

    values => [ 'first choice', 'second choice', ... ]

If a choice is not represented in the hash, then C<Bn> will be used for the
value instead where C<n> is the 0 based index of the choice.

These values can be any descriptive string that is unique for the choice, but
care should be taken to ensure that these values do not indicate which choice is
the correct answer.

Note that values given via C<< { label => [ text, value ] } >> will override any
values given by this option if both are provided for a particular choice.

Also note that due to the way that checkbox values are passed in HTML forms, all
checked values will be concatenated into a single string for the original
student answer with no separator.  So it is advisable to end each value with a
comma or semicolon to provide a separator for the parts of the answer that were
checked.

=item C<S<< displayLabels => 0 or 1 >>>

Specifies whether labels should be displayed after the checkbox and before its
text.  This makes the association between the choices and the label used as an
answer more explicit.  Default: 1

=item C<S<< labelFormat => string >>>

Specifies a format string to use when displaying labels before the choice text.
It is an C<sprintf> string that contains C<%s> where the label should go.  By
default, it is C<${BBOLD}%s. ${EBOLD}>, which produces the label in bold
followed by a period and a space.

=item C<S<< forceLabelFormat => 0 or 1 >>>

When C<displayLabels> is set, this controls how blank labels are handled.  When
set to C<0>, no label is inserted before the choice text for blank labels, and
when C<1>, the C<labelFormat> is applied to the empty string and the result is
inserted before the choice text.  Default: 0.

=item C<S<< separator => string >>>

Specifies the text to put between the checkboxes.  Default: $BR

=item C<S<< checked => choice >>>

A list of texts or indices (starting at zero) of the checkboxes to be checked
initially.  Default: [] (none checked)

=item C<S<< maxLabelSize => n >>>

The approximate largest size that should be used for the answer strings to be
generated by the checkboxes (if the choice strings are too long, they will be
trimmed and "..." inserted) Default: 25

=item C<S<< noindex => 0 or 1 >>>

Determines whether a numeric value for the correct answer is interpreted as an
index into the choice array or not.  If set to 1, then the number is treated as
the literal correct answer, not an index to it.  Default: 0

=item C<S<< showInStatic => 0 or 1 >>>
In static output, such as PDF or PTX, this controls whether or not
the list of answer options is displayed.  (The text preceding the list
of answer options might make printing the answer option list
unnecessary in a static output format.)  Default: 1

=back

To insert the checkboxes into the problem text use

    BEGIN_PGML
    [_]{$checks}
    END_PGML

with PGML, or

    BEGIN_TEXT
    \{$checks->checks\}
    END_TEXT

    ANS($checks->cmp);

with basic PG.

You can use the CheckboxList object in MultiAnswer objects.  This is the reason
for the CheckboxList's C<ans_rule> method (since that is what MultiAnswer calls
to get answer rules).  Just pass a CheckboxList object as one of the arguments
of the MultiAnswer constructor.

When writing a custom answer checker involving a CheckboxList object (e.g. if it
is part of a MultiAnswer and its answer depends on, or affects, the answers
given to other parts), note that the actual answer strings associated to a
CheckboxList object (which are those appearing in the "student answer" argument
passed to a custom answer checker) are neither the supplied choice strings nor
the supplied labels, but are the checkbox input values.  These are the values
given by the C<values> option or C<< { label => [ text, value ] } >> choice
format if provided. Otherwise they are an internal implementation detail whose
format should not be depended on.  In any case, you can convert these value
strings to a choice string or a label with the methods answerChoice or
answerLabel.

=cut

loadMacros('MathObjects.pl');

sub _parserCheckboxList_init {
	main::PG_restricted_eval('sub CheckboxList { parser::CheckboxList->new(@_) }');
	return;
}

package parser::CheckboxList;
our @ISA = qw(Value::List);

sub new {
	my ($invocant, @inputs) = @_;

	shift @inputs if Value::isContext($inputs[0]);

	my $choices = shift @inputs;
	my $correct = shift @inputs;

	Value::Error(q{A CheckboxLists's first argument should be a list of checkbox label values.})
		unless ref($choices) eq 'ARRAY';
	Value::Error(q{A CheckboxList's second argument should be a list of correct choices.})
		unless ref($correct) eq 'ARRAY';

	my %options;
	main::set_default_options(
		\%options,
		labels           => 'auto',
		displayLabels    => 'auto',
		labelFormat      => "${main::BBOLD}%s${main::EBOLD}. ",
		forceLabelFormat => 0,
		values           => [],
		separator        => $main::BR,
		checked          => [],
		maxLabelSize     => 25,
		noindex          => 0,
		checkedI         => [],
		localLabels      => 0,
		showInStatic     => 1,
		@inputs
	);
	$options{originalLabels} = $options{labels};

	my $context = Parser::Context->getCopy('Numeric');

	my $self = $invocant->SUPER::new($context, 0 .. $#$correct);
	$self->{$_} = $options{$_} for keys %options;
	$self->{choices} = $choices;

	$self->getChoiceOrder;
	$self->addLabels;
	$self->getCorrectChoices($correct);
	$self->getCheckedChoices($self->{checked});

	$context->strings->add(map { ($self->{values}[$_] => {}) } (0 .. ($self->{n} - 1)));
	$_ = Value::makeValue($_, context => $context) for @{ $self->data };

	return $self;
}

sub type { return 'List'; }

# Order the choices (randomizing where requested).
sub getChoiceOrder {
	my $self = shift;

	my @choices;
	for my $choice (@{ $self->{choices} }) {
		if (ref($choice) eq 'ARRAY') { push(@choices, $self->randomOrder($choice)) }
		else { push(@choices, $choice); push(@{ $self->{order} }, scalar(@{ $self->{order} })); }
	}
	$self->{orderedChoices} = \@choices;
	$self->{n}              = scalar(@choices);

	return;
}

sub randomOrder {
	my ($self, $choices) = @_;
	my @indices = 0 .. $#$choices;
	my @order   = map { splice(@indices, $main::PG_random_generator->random(0, $#indices), 1) } @indices;
	push(@{ $self->{order} }, map { $_ + scalar(@{ $self->{order} }) } @order);
	return map { $choices->[$_] } @order;
}

# Collect the labels from those that have them, and add ones to those that don't (if requested).
sub addLabels {
	my $self = shift;

	my $choices = $self->{orderedChoices};
	my $labels  = $self->{labels};
	my @roman =
		qw(i ii iii iv v vi vii viii ix x xi xii xiii xiv xv xvi xvii xviii xix xx xxi xxii xxiii xxiv xxv xxvi);
	$labels = [ 1 .. $self->{n} ] if $labels eq '123';
	$labels = [ map { lc($_) } @main::ALPHABET[ 0 .. $self->{n} - 1 ] ]
		if $labels eq 'abc';
	$labels = [ @main::ALPHABET[ 0 .. $self->{n} - 1 ] ]
		if uc($labels) eq 'ABC' && $labels ne 'abc';
	$labels = [ @roman[ 0 .. $self->{n} - 1 ] ] if $labels eq 'roman';
	$labels = [ map { uc($_) } @roman[ 0 .. $self->{n} - 1 ] ]
		if uc($labels) eq 'ROMAN' && $labels ne 'roman';
	$labels = [] if $labels eq 'text';

	if (ref($labels) ne 'ARRAY') {
		my $replace = $labels ne 'auto';
		if (!$replace) {
			for (@$choices) {
				$replace = 1 if $_ =~ m/[^-+.,;:()!\[\]a-z0-9 ]/i;
			}
		}
		$labels                = [ map {"Choice $_"} (1 .. $self->{n}) ] if $replace;
		$self->{displayLabels} = 0                                       if $self->{displayLabels} eq 'auto';
	}

	$labels = [] unless ref($labels) eq 'ARRAY';

	my @values = (undef) x $self->{n};

	for (0 .. $self->{n} - 1) {
		if (ref($choices->[$_]) eq 'HASH') {
			my $key = (keys %{ $choices->[$_] })[0];
			$labels->[$_] = $key;
			$self->{localLabels} = 1;
			if (ref($choices->[$_]{$key}) eq 'ARRAY') {
				$values[$_] = $choices->[$_]{$key}[1];
				$choices->[$_] = $choices->[$_]{$key}[0];
			} else {
				$choices->[$_] = $choices->[$_]{$key};
			}
		}
	}

	$self->{labels}        = $labels;
	$self->{displayLabels} = 1 if $self->{displayLabels} eq 'auto';
	$self->{values}        = [ map { $values[$_] // $self->{values}[ $self->{order}[$_] ] // "B$_" } 0 .. $#values ];

	return;
}

# Find the correct choices in the ordered array
sub getCorrectChoices {
	my ($self, $values) = @_;

	$self->{data} = [];

	for my $value (@$values) {
		if ($value =~ m/^\d+$/ && !$self->{noindex}) {
			$value = ($self->flattenChoices)[$value];
			if (!defined($value)) {
				Value::Error('The correct answer index is outside the range of choices provided');
				return;
			}
		}

		for (0 .. $#{ $self->{orderedChoices} }) {
			if ($value eq $self->{orderedChoices}[$_] || $value eq ($self->{labels}[$_] || '')) {
				push(@{ $self->{data} }, $self->{values}[$_]);
				last;
			}
		}
	}

	# Sort the correct choices into display order.
	$self->{data} =
		[ main::PGsort(sub { $self->getIndexByValue($_[0]) < $self->getIndexByValue($_[1]) }, @{ $self->{data} }) ];

	Value::Error('The correct choices must be among the label values') unless @{ $self->{data} };

	return;
}

sub getCheckedChoices {
	my ($self, $values) = @_;
	return unless @$values;

	for my $value (@$values) {
		$value = ($self->flattenChoices)[$value] if $value =~ m/^\d+$/;

		if (!defined($value)) {
			Value::Error('The correct answer index is outside the range of choices provided');
			return;
		}

		for (0 .. $#{ $self->{orderedChoices} }) {
			if ($value eq $self->{orderedChoices}[$_] || $value eq $self->{labels}[$_]) {
				push(@{ $self->{checkedI} }, $_);
				last;
			}
		}
	}

	Value::Error('The checked choices must be among the label values') unless @{ $self->{checkedI} };
	return;
}

sub flattenChoices {
	my $self    = shift;
	my @choices = map { ref($_) eq 'ARRAY' ? @$_ : $_ } @{ $self->{choices} };
	for my $choice (@choices) {
		if (ref($choice) eq 'HASH') {
			my $key = (keys %$choice)[0];
			$choice = ref($choice->{$key}) eq 'ARRAY' ? $choice->{$key}[0] : $choice->{$key};
		}
	}
	return @choices;
}

# Format a label using the user-provided format string
sub labelFormat {
	my ($self, $label) = @_;
	return '' unless $label || $self->{forceLabelFormat};
	return '' if $main::displayMode eq 'PTX';
	$label = '' unless defined $label;
	return sprintf($self->{labelFormat}, $self->protect($label));
}

# Convert a value string into a numeric index.
sub getIndexByValue {
	my ($self, $value) = @_;
	return -1 unless defined $value;
	my ($index) = grep { $self->{values}[$_] eq $value } 0 .. $#{ $self->{values} };
	return $index // -1;
}

# Trim the selected choice or label so that it is not too long to be displayed in the results table.
sub labelText {
	my ($self, $value) = @_;
	$index = $self->getIndexByValue($value);
	my $choice = $self->{labels}[$index];
	$choice = $self->{orderedChoices}[$index] unless defined $choice;
	return $choice if length($choice) < $self->{maxLabelSize};
	my @words = split(/( |\b)/, $choice);
	my ($s, $e) = ('', '');
	return $choice if scalar(@words) < 3;
	do { $s .= shift(@words); $e = pop(@words) . $e if @words }
		while length($s) + length($e) + 10 < $self->{maxLabelSize} && scalar(@words);
	return $s . " ... " . $e;
}

# Use the actual choice strings in the output rather than the value string.
sub TeX {
	my $self = shift;
	return $self->quoteTeX(join(', ', map { $self->labelText($_) } $self->value));
}

sub string {
	my $self = shift;
	return $self->quoteHTML(join(', ', map { $self->labelText($_) } $self->value));
}

sub cmp_defaults {
	my ($self, %options) = @_;
	return (
		$self->SUPER::cmp_defaults(%options),
		entry_type        => 'choice',
		list_type         => 'selection',
		showHints         => 0,
		showLengthHints   => 0,
		partialCredit     => 0,
		requireParenMatch => 0,
		implicitList      => 0,
		correct_choices   => $self->data
	);
}

# Adjust student preview and answer strings to be the actual choice strings rather than the value strings.
sub cmp_preprocess {
	my ($self, $ans) = @_;
	if (defined $ans->{student_value} && (grep { defined && /\S/ } @{ $ans->{student_value}->data })) {
		$ans->{original_student_ans} = join(', ', map { $self->labelText($_) } @{ $ans->{student_value}->data });
		$ans->{preview_latex_string} = $self->quoteTeX($ans->{original_student_ans});
		$ans->{student_ans}          = $self->quoteHTML($ans->{original_student_ans});
	}
	return;
}

sub verb {
	my ($self, $s) = @_;
	$s =~ s/\r/ /g;
	my $d = main::MODES(HTML => chr(0x1F), TeX => chr(0xD), PTX => chr(0xD));
	return "{\\verb$d$s$d}";
}

# Put normal strings into \text{} and others into \verb
sub quoteTeX {
	my ($self, $s) = @_;
	return $self->verb($s) unless $s =~ m/^[-a-z0-9 ,.;:+=?()\[\]]*$/i;
	return "\\text{$s}";
}

# Quote HTML special characters
sub quoteHTML {
	my ($self, $s, $nospan) = @_;
	return unless defined $s;
	return $s if $main::displayMode eq 'TeX';

	$s =~ s/&/\&amp;/g;
	$s =~ s/</\&lt;/g;
	$s =~ s/>/\&gt;/g;
	$s =~ s/"/\&quot;/g;

	return $s if $nospan || $s !~ m/(\$|\\\(|\\\[)/;
	return qq{<span class="tex2jax_ignore">$s</span>};
}

sub answerChoice {
	my ($self, $value) = @_;
	return $self->{orderedChoices}[ $self->getIndexByValue($value) ];
}

sub answerLabel {
	my ($self, $value) = @_;
	return $self->{labels}[ $self->getIndexByValue($value) ];
}

# Given a choice, a label, or an index into the choices array, return the choice.
sub findChoice {
	my ($self, $value) = @_;
	my $index = $self->Index($value);
	return $self->{choices}[$index] unless $index == -1;
	for (0 .. ($self->{n} - 1)) {
		my $label  = $self->{labels}[$_] // '';
		my $choice = $self->{choices}[$_];
		return $choice if $label eq $value || $choice eq $value;
	}
	return;
}

# Get a numeric index (-1 if not defined or not a number).
sub Index {
	my ($self, $index) = @_;
	return -1 unless defined $index && $index =~ m/^\d$/;
	return $index;
}

# Create the checkbox text
sub CHECKS {
	my ($self, $extend, $name, $size, %options) = @_;

	my @checks;
	main::RECORD_IMPLICIT_ANS_NAME($name = main::NEW_ANS_NAME()) unless $name;
	my $label = main::generate_aria_label($name);

	for my $i (0 .. $#{ $self->{orderedChoices} }) {
		my $value = $self->{values}[$i];
		$value = '%' . $value if (grep { $i == $_ } @{ $self->{checkedI} });

		my $tag = $self->{orderedChoices}[$i];
		$tag = $self->labelFormat($self->{labels}[$i]) . $tag if $self->{displayLabels};
		if ($i > 0) {
			push(
				@checks,
				main::NAMED_ANS_CHECKBOX_OPTION(
					$name, $value, " $tag",
					id         => "${name}_$i",
					aria_label => $label . 'option ' . ($i + 1) . ' ',
					%options
				)
			);
		} else {
			push(@checks, main::NAMED_ANS_CHECKBOX($name, $value, " $tag", $extend, %options));
		}
	}

	if ($main::displayMode eq 'TeX') {
		if ($self->{showInStatic}) {
			$checks[0] = "\n\\begin{itemize}\n" . $checks[0];
			$checks[-1] .= "\n\\end{itemize}\n";
		} else {
			@checks = ();
		}
	} elsif ($main::displayMode eq 'PTX') {
		if ($self->{showInStatic}) {
			# Do we want an ol, ul, or dl?
			my $list_type      = 'ul';
			my $subtype        = '';
			my $originalLabels = $self->{originalLabels};
			if ($originalLabels =~ m/^(123|abc|roman)$/i) {
				my $marker = '';
<<<<<<< HEAD
				$marker = "1" if $originalLabels eq '123';
				$marker = "a" if $originalLabels eq 'abc';
				$marker = "A" if uc($originalLabels) eq 'ABC' && $originalLabels ne 'abc';
				$marker = "i" if $originalLabels eq 'roman';
				$marker = "I" if uc($originalLabels) eq 'ROMAN' && $originalLabels ne 'roman';
=======
				$marker = '1' if $originalLabels eq '123';
				$marker = 'a' if $originalLabels eq 'abc';
				$marker = 'A' if uc($originalLabels) eq 'ABC' && $originalLabels ne 'abc';
				$marker = 'i' if $originalLabels eq 'roman';
				$marker = 'I' if uc($originalLabels) eq 'ROMAN' && $originalLabels ne 'roman';
>>>>>>> 88420fc9

				$list_type = 'ol';
				$subtype   = qq( marker="$marker");
			} elsif ($self->{localLabels} || ref $originalLabels eq 'ARRAY') {
				$list_type = 'dl';
				$subtype   = ' width = "narrow"';
				my %checks_to_labels = map { $checks[$_] => $self->{labels}[$_] } (0 .. $#{ $self->{orderedChoices} });
<<<<<<< HEAD
				map { $_ =~ s/^(<li.*?>)/$1<title>$checks_to_labels{$_}<\/title>/gr } @checks;
			}
			$checks[0] = qq{<$list_type$subtype name="$name">\n$checks[0]};
=======
				@checks = map { $_ =~ s/^(<li.*?>)/$1<title>$checks_to_labels{$_}<\/title>/gr } @checks;
			}
			$checks[0] = qq{<$list_type$subtype name="$name" form="checkboxes">\n$checks[0]};
>>>>>>> 88420fc9
			$checks[-1] .= "</$list_type>";

			# Change math delimiters
			@checks = map { $_ =~ s/\\\(/<m>/gr } @checks;
			@checks = map { $_ =~ s/\\\)/<\/m>/gr } @checks;
		} else {
			@checks = ();
		}
	} else {
		$checks[0] =
			qq{<div class="checkboxes-container" }
			. qq{data-feedback-insert-element="$name" data-feedback-insert-method="append_content" }
			. qq{data-feedback-btn-add-class="ms-3">\n$checks[0]};
		$checks[-1] .= "</div>";
	}

	return wantarray ? @checks : join($main::displayMode eq 'PTX' ? '' : $self->{separator}, @checks);
}

sub protect {
	my ($self, $s) = @_;
	return '' if !defined $s || $s eq '';
	return main::MODES(TeX => $self->quoteTeX($s), HTML => $self->quoteHTML($s));
}

sub checks { my ($self, $size, %options) = @_; return $self->CHECKS(0, undef, $size, %options); }
sub named_checks { my ($self, $name, $size, %options) = @_; return $self->CHECKS(0, $name, $size, %options); }

sub ans_rule { my ($self, $size, %options) = @_; return $self->CHECKS(0, undef, $size, %options); }
sub named_ans_rule { my ($self, $name, $size, %options) = @_; return $self->CHECKS(0, $name, $size, %options); }

sub named_ans_rule_extension {
	my ($self, $name, $size, %options) = @_;
	return $self->CHECKS(1, $name, $size, %options);
}

1;<|MERGE_RESOLUTION|>--- conflicted
+++ resolved
@@ -591,19 +591,11 @@
 			my $originalLabels = $self->{originalLabels};
 			if ($originalLabels =~ m/^(123|abc|roman)$/i) {
 				my $marker = '';
-<<<<<<< HEAD
-				$marker = "1" if $originalLabels eq '123';
-				$marker = "a" if $originalLabels eq 'abc';
-				$marker = "A" if uc($originalLabels) eq 'ABC' && $originalLabels ne 'abc';
-				$marker = "i" if $originalLabels eq 'roman';
-				$marker = "I" if uc($originalLabels) eq 'ROMAN' && $originalLabels ne 'roman';
-=======
 				$marker = '1' if $originalLabels eq '123';
 				$marker = 'a' if $originalLabels eq 'abc';
 				$marker = 'A' if uc($originalLabels) eq 'ABC' && $originalLabels ne 'abc';
 				$marker = 'i' if $originalLabels eq 'roman';
 				$marker = 'I' if uc($originalLabels) eq 'ROMAN' && $originalLabels ne 'roman';
->>>>>>> 88420fc9
 
 				$list_type = 'ol';
 				$subtype   = qq( marker="$marker");
@@ -611,15 +603,9 @@
 				$list_type = 'dl';
 				$subtype   = ' width = "narrow"';
 				my %checks_to_labels = map { $checks[$_] => $self->{labels}[$_] } (0 .. $#{ $self->{orderedChoices} });
-<<<<<<< HEAD
-				map { $_ =~ s/^(<li.*?>)/$1<title>$checks_to_labels{$_}<\/title>/gr } @checks;
-			}
-			$checks[0] = qq{<$list_type$subtype name="$name">\n$checks[0]};
-=======
 				@checks = map { $_ =~ s/^(<li.*?>)/$1<title>$checks_to_labels{$_}<\/title>/gr } @checks;
 			}
 			$checks[0] = qq{<$list_type$subtype name="$name" form="checkboxes">\n$checks[0]};
->>>>>>> 88420fc9
 			$checks[-1] .= "</$list_type>";
 
 			# Change math delimiters
