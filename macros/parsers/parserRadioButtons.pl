################################################################################
# WeBWorK Online Homework Delivery System
# Copyright &copy; 2000-2024 The WeBWorK Project, https://github.com/openwebwork
#
# This program is free software; you can redistribute it and/or modify it under
# the terms of either: (a) the GNU General Public License as published by the
# Free Software Foundation; either version 2, or (at your option) any later
# version, or (b) the "Artistic License" which comes with this package.
#
# This program is distributed in the hope that it will be useful, but WITHOUT
# ANY WARRANTY; without even the implied warranty of MERCHANTABILITY or FITNESS
# FOR A PARTICULAR PURPOSE.  See either the GNU General Public License or the
# Artistic License for more details.
################################################################################

=head1 NAME

parserRadioButtons.pl - Radio buttons compatible with MathObjects,
                        specifically MultiAnswer objects.

=head1 DESCRIPTION

This file implements a radio button group object that is compatible
with MathObjects, and in particular, with the MultiAnswer object, and
with PGML.

To create a RadioButtons object, use

    $radio = RadioButtons([choices,...],correct,options);

where "choices" are the strings for the items in the radio buttons,
"correct" is the choice that is the correct answer for the group (or
its index, with 0 being the first one), and options are chosen from
among those listed below.  If the correct answer is a number, it is
interpreted as an index, even if the array of choices are also
numbers.  (See the C<noindex> below for more details.)

The entries in the choices array can either be strings that are the
text to use for the choice buttons, or C<< { label => text } >> where
C<label> is a label to use for the choice when showing the student or
correct answers and C<text> is the text to use for the choice, or
C<< { label => [ text, value ] } >> where C<label> and C<text> are as
described above and C<value> is the value to for the radio input for
this choice.

See below for options controlling how the labels will be used.  If a
choice includes mathematics, you should use labels as above or through
the C<labels> option below in order to have the student and correct
answers display properly in the results table when an answer is
submitted.  Use the C<displayLabels> option to make the labels be part
of the choice as it is displayed following the radio button.

The values set as described above are the answers that will be
displayed in the past answers table.  See the C<values> option below
for more information.  Problem authors are encouraged to set these
values either as described above, or via the C<values> option.  This
is useful for instructors viewing past answers.

By default, the choices are left in the order that you provide them,
but you can cause some or all of them to be ordered randomly by
enclosing those that should be randomized within a second set of
brackets.  For example

    $radio = RadioButtons(
                          [
                            "First Item",
                            ["Random 1","Random 2","Random 3"],
                            "Last Item"
                          ],
                          "Random 3"
                        );

will make a list of radio buttons that has the first item always on
top, the next three ordered randomly, and the last item always on the
bottom.  In this example

        $radio = RadioButtons([["Random 1","Random 2","Random 3"]],2);

all the entries are randomized, and the correct answer is "Random 3"
(the one with index 2 in the original, unrandomized list).  You can
have as many randomized groups, with as many static items in between,
as you want.

The C<options> are taken from the following list:

=over

=item C<S<< labels => "123", "ABC", "text", or [label1,...] >>>

Labels are used to replace the text of the choice in the student and
correct answers, and can also be shown just before the choice text (if
C<displayLabels> is set).  If the value is C<"123"> then the choices
will be labeled with numbers (the choices will be numbered
sequentially after they have been randomized).  If the value is
C<"ABC"> then the choices will be labeled with capital letters after
they have been randomized.  If the value is C<"text"> then the button
text is used (note, however, that if the text contains things like
math or formatting or special characters, these may not display well
in the student and correct answer columns of the results table).

If any choices have explicit labels (via C<< { label => text } >>),
those labels will be used instead of the automatic number of letter
(and the number of letter will be skipped).  The third form allows you
to specify labels for each of the choices in their random order.  If
you want to specify the labels for the choices in their original order
the C<< { label => text } >> form must be used.

Default: labels are the text of the choice when they don't include any
special characters, and "Button 1", "Button 2", etc. otherwise.

=item C<S<< values => array reference >>>

Values are the form of the student answer that will be displayed in
the past answers table for this answer.  By default these are B0, B1,
etc.  However, that can be changed either with this option or by
specifying the choices with C<< { label => [ text, value ] } >> as
described previously.  If this option is used, then the value of the
option should be a reference to an array containing the values for the
choices.  For example:

    values => [ 'first choice', 'second choice', ... ]

If a choice is not represented in the hash, then C<Bn> will be used
for the value instead where C<n> is the 0 based index of the choice.

These values can be any descriptive string that is unique for the
choice, but care should be taken to ensure that these values do not
indicate which choice is the correct answer.

Note that values given via C<< { label => [ text, value ] } >> will
override any values given by this option if both are provided for a
particular choice.

=item C<S<< displayLabels => 0 or 1 >>>

Specifies whether labels should be displayed after the radio button
and before its text.  This makes the association between the choices
and the label used as an answer more explicit.  Default: 1

=item C<S<< labelFormat => string >>>

Specifies a format string to use when displaying labels before the
choice text.  It is an C<sprintf()> string that contains C<%s> where
the label should go.  By default, it is C<${BBOLD}%s. ${EBOLD}>, which
produces the label in bold followed by a period and a space.

=item C<S<< forceLabelFormat => 0 or 1 >>>

When C<displayLabels> is set, this controls how blank labels are
handled.  When set to C<0>, no label is inserted before the choice
text for blank labels, and when C<1>, the C<labelFormat> is applied to
the empty string and the result is inserted before the choice text.
Default: 0.

=item C<S<< separator => string >>>

Specifies the text to put between the radio buttons.  Default: $BR

=item C<S<< checked => choice >>>

The text or index (starting at zero) of the button to be checked
initially.  Default: none checked

=item C<S<< maxLabelSize => n >>>

The approximate largest size that should be used for the answer
strings to be generated by the radio buttons (if the choice strings
are too long, they will be trimmed and "..." inserted) Default: 25

=item C<S<< uncheckable => 0 or 1 or "shift" >>>

Determines whether the radio buttons can be unchecked (requires
JavaScript).  To uncheck, click a second time; when set to "shift",
unchecking requires the shift key to be pressed.  Default: 0

=item C<S<< noindex => 0 or 1 >>>

Determines whether a numeric value for the correct answer is
interpreted as an index into the choice array or not.  If set to 1,
then the number is treated as the literal correct answer, not an index
to it.  Default: 0

=item C<S<< showInStatic => 0 or 1 >>>

In static output, such as PDF or PTX, this controls whether or not
the list of answer options is displayed.  (The text preceding the list
of answer options might make printing the answer option list
unnecessary in a static output format.)  Default: 1

=back

The following options are deprecated, but are available for backward
compatibility.  This functionality can now be accomplished though
grouping the items in the choice list.

=over

=item C<S<< randomize => 0 or 1 >>>

Specifies whether the order of the choices should be randomized or
not.  By default, the order is exactly as they appear in the choices
array.  If you select random order, you can use the C<first> and
C<last> arrays to help organize the choices.

=item C<S<< order => [choice,...] >>>

Specifies the order in which choices should be presented. All choices
must be listed. If this option is specified, the C<first> and C<last>
options are ignored.  The order can be given in terms of the indices
of the choices (0 is the first one), or as the strings themselves.

=item C<S<< first => [choice,...] >>>

Specifies choices which should appear first, in the order specified,
in the list of choices. Ignored if the C<order> option is specified.
The entries in this list are either indices of the choices (0 is the
first one), or the strings themselves.

=item C<S<< last => [choice,...] >>>

Specifies choices which should appear last, in the order specified, in
the list of choices. Ignored if the C<order> option is specified.  The
entries in this list are either the indices of the choices (0 is the
first one), or the strings themselves.

=back

To insert the radio buttons into the problem text, use

    BEGIN_TEXT
    \{$radio->buttons\}
    END_TEXT

and then

    ANS($radio->cmp);

to get the answer checker for the radio buttons.

You can use the RadioButtons object in MultiAnswer objects.  This is
the reason for the RadioButton's C<ans_rule()> method (since that is
what MultiAnswer calls to get answer rules).  Just pass a RadioButtons
object as one of the arguments of the MultiAnswer constructor.

When writing a custom answer checker involving a RadioButtons object
(e.g. if it is part of a MultiAnswer and its answer depends on, or
affects, the answers given to other parts), note that the actual
answer strings associated to a RadioButtons object (which are those
appearing in the "student answer" argument passed to a custom answer
checker) are neither the supplied choice strings nor the supplied
labels, but are the radio button values.  These are the values given
by the C<values> option or C<< { label => [ text, value ] } >> choice
format if provided. Otherwise they are an internal implementation
detail whose format should not be depended on.  In any case, you can
convert these value strings to a choice string or a label with the
methods answerChoice or answerLabel.

=cut

loadMacros('MathObjects.pl');

sub _parserRadioButtons_init { parserRadioButtons::Init() };    # don't reload this file

##################################################################
#
#  The package that implements RadioButtons
#
package parserRadioButtons;
our @ISA = qw(Value::String);

#
#  Set up the main:: namespace
#
sub Init {
	main::PG_restricted_eval('sub RadioButtons {parserRadioButtons->new(@_)}');
}

#
#  Create a new RadioButtons object
#
sub new {
	my $self    = shift;
	my $class   = ref($self) || $self;
	my $context = (Value::isContext($_[0]) ? shift : $self->context);
	my $choices = shift;
	my $value   = shift;
	my %options;
	main::set_default_options(
		\%options,
		labels           => "auto",
		displayLabels    => "auto",
		labelFormat      => "${main::BBOLD}%s${main::EBOLD}. ",
		forceLabelFormat => 0,
		values           => [],
		separator        => $main::BR,
		checked          => undef,
		maxLabelSize     => 25,
		uncheckable      => 0,
		randomize        => 0,
		first            => undef,
		last             => undef,
		order            => undef,
		noindex          => 0,
<<<<<<< HEAD
=======
		localLabels      => 0,
>>>>>>> 88420fc9
		showInStatic     => 1,
		@_,
		checkedI => -1,
	);
	$options{originalLabels} = $options{labels};
	Value::Error("A RadioButton's first argument should be a list of button values")
		unless ref($choices) eq 'ARRAY';
	Value::Error("A RadioButton's second argument should be the correct button choice")
		unless defined($value) && $value ne "";
	$context = Parser::Context->getCopy('Numeric');
	$self    = bless { %options, choices => $choices, context => $context }, $class;
	$self->compatibility if $self->{order} || $self->{last} || $self->{first} || $self->{randomize};
	$self->{order} = [];    # Reset the order to ensure old style arguments don't conflict with later usage.
	$self->getChoiceOrder;
	$self->addLabels;
	$self->getCorrectChoice($value);
	$self->getCheckedChoice($self->{checked});
	main::ADD_JS_FILE('js/RadioButtons/RadioButtons.js', 0, { defer => undef }) if $self->{uncheckable};
	$context->strings->are(map { $self->{values}[$_] => {} } (0 .. ($self->{n} - 1)));
	return $self;
}

#
#  Get the choices into the correct order (randomizing where requested)
#
sub getChoiceOrder {
	my $self    = shift;
	my @choices = ();
	foreach my $choice (@{ $self->{choices} }) {
		if (ref($choice) eq 'ARRAY') { push(@choices, $self->randomOrder($choice)) }
		else { push(@choices, $choice); push(@{ $self->{order} }, scalar(@{ $self->{order} })); }
	}
	$self->{orderedChoices} = \@choices;
	$self->{n}              = scalar(@choices);
}

sub randomOrder {
	my ($self, $choices) = @_;
	my @indices = 0 .. $#$choices;
	my @order   = map { splice(@indices, $main::PG_random_generator->random(0, $#indices), 1) } @indices;
	push(@{ $self->{order} }, map { $_ + scalar(@{ $self->{order} }) } @order);
	return map { $choices->[$_] } @order;
}

#
#  Collect the labels from those that have them, and add ones
#  to those that don't (if requested)
#
sub addLabels {
	my $self    = shift;
	my $choices = $self->{orderedChoices};
	my $labels  = $self->{labels};
	my $n       = $self->{n};

	$labels = [ 1 .. $n ]                        if $labels eq "123";
	$labels = [ @main::ALPHABET[ 0 .. $n - 1 ] ] if uc($labels) eq "ABC";
	$labels = []                                 if $labels eq "text";
	if (ref($labels) ne "ARRAY") {
		my $replace = ($labels ne "auto");
		if (!$replace) {
			foreach (@$choices) { $replace = 1 if $_ =~ m/[^-+.,;:()!\[\]a-z0-9 ]/i }
		}
		$labels                = [ map {"Choice $_"} (1 .. $n) ] if $replace;
		$self->{displayLabels} = 0                               if $self->{displayLabels} eq "auto";
	}
	$labels = [] unless ref($labels) eq "ARRAY";

	my @values = (undef) x $n;

	foreach my $i (0 .. $n - 1) {
		if (ref($choices->[$i]) eq "HASH") {
			my $key = (keys %{ $choices->[$i] })[0];
			$labels->[$i] = $key;
			$self->{localLabels} = 1;
			if (ref($choices->[$i]{$key}) eq 'ARRAY') {
				$values[$i] = $choices->[$i]{$key}[1];
				$choices->[$i] = $choices->[$i]{$key}[0];
			} else {
				$choices->[$i] = $choices->[$i]{$key};
			}
		}
	}
	$self->{labels}        = $labels;
	$self->{displayLabels} = 1 if $self->{displayLabels} eq "auto";
	$self->{values}        = [ map { $values[$_] // $self->{values}[ $self->{order}[$_] ] // "B$_" } 0 .. $#values ];

	return;
}

#
#  Find the correct choice in the ordered array
#
sub getCorrectChoice {
	my $self  = shift;
	my $value = shift;
	if ($value =~ m/^\d+$/ && !$self->{noindex}) {
		$value = ($self->flattenChoices)[$value];
		Value::Error("The correct answer index is outside the range of choices provided")
			if !defined($value);
	}
	my @choices = @{ $self->{orderedChoices} };
	foreach my $i (0 .. $#choices) {
		if ($value eq $choices[$i] || $value eq ($self->{labels}[$i] || "")) {
			$self->{data} = [ $self->{values}[$i] ];
			return;
		}
	}
	Value::Error("The correct choice must be one of the button values");
}

sub getCheckedChoice {
	my $self  = shift;
	my $value = shift;
	return unless defined $value;
	$value = ($self->flattenChoices)[$value] if $value =~ m/^\d+$/;
	my @choices = @{ $self->{orderedChoices} };
	foreach my $i (0 .. $#choices) {
		if ($value eq $choices[$i] || $value eq ($self->{labels}[$i] || "")) {
			$self->{checkedI} = $i;
			return;
		}
	}
	Value::Error("The checked choice must be one of the button values");
}

sub flattenChoices {
	my $self    = shift;
	my @choices = map { ref($_) eq "ARRAY" ? @$_ : $_ } @{ $self->{choices} };
	foreach my $choice (@choices) {
		if (ref($choice) eq "HASH") {
			my $key = (keys %{$choice})[0];
			$choice = ref($choice->{$key}) eq 'ARRAY' ? $choice->{$key}[0] : $choice->{$key};
		}
	}
	return @choices;
}

#
#  Format a label using the user-provided format string
#
sub labelFormat {
	my $self  = shift;
	my $label = shift;
	return '' unless $label || $self->{forceLabelFormat};
	return '' if $main::displayMode eq 'PTX';
	$label = '' unless defined $label;
	sprintf($self->{labelFormat}, $self->protect($label));
}

# Convert a value string into a numeric index.
sub getIndexByValue {
	my ($self, $value) = @_;
	return -1 unless defined $value;
	my ($index) = grep { $self->{values}[$_] eq $value } 0 .. $#{ $self->{values} };
	return $index // -1;
}

#
#  Trim the selected choice or label so that it is not too long
#  to be displayed in the results table.
#
sub labelText {
	my ($self, $value) = @_;
	my $index  = $self->getIndexByValue($value);
	my $choice = $self->{labels}[$index];
	$choice = $self->{orderedChoices}[$index] unless defined $choice;
	return $choice if length($choice) < $self->{maxLabelSize};
	my @words = split(/( |\b)/, $choice);
	my ($s, $e) = ('', '');
	return $choice if scalar(@words) < 3;
	do { $s .= shift(@words); $e = pop(@words) . $e if @words }
		while length($s) + length($e) + 10 < $self->{maxLabelSize} && scalar(@words);
	return $s . " ... " . $e;
}

#
#  Use the actual choice string rather than the value string as the output
#
sub string {
	my $self = shift;
	$self->labelText($self->value);
}

#
#  Adjust student preview and answer strings to be the actual
#  choice string rather than the value string.
#
sub cmp_preprocess {
	my $self = shift;
	my $ans  = shift;
	if (defined $ans->{student_value} && $ans->{student_value} ne '') {
		my $label = $self->labelText($ans->{student_value}->value);
		$ans->{preview_latex_string} = $self->quoteTeX($label);
		$ans->{student_ans}          = $self->quoteHTML($label);
		$ans->{original_student_ans} = $label;
	}
}

#  Allow users to convert the value string into a choice or label
sub answerChoice {
	my ($self, $value) = @_;
	my $index = $self->getIndexByValue($value);
	return $self->{orderedChoices}[$index];
}

sub answerLabel {
	my ($self, $value) = @_;
	my $index = $self->getIndexByValue($value);
	return $self->{labels}[$index];
}

#  Include the value string for the correct choice in the answer hash
sub cmp {
	my $self = shift;
	my $cmp  = $self->SUPER::cmp(
		correct_choice => $self->value,
		@_
	);
	return $cmp;
}

##################################################################
#
#  Handle old-style options (order, first, last, randomize)
#

sub compatibility {
	my $self = shift;
	foreach my $choice (@{ $self->{choices} }) {
		Value::Error("Old-style options (order, first, last, randomize) can't be used with new-style choice array")
			if ref($choice) eq "ARRAY" || ref($choice) eq "HASH";
	}
	$self->{n} = scalar(@{ $self->{choices} });
	my @choices;
	my %remaining = map { $_ => 1 } @{ $self->{choices} };

	if ($self->{order}) {

		Value::Error("You can't use 'first' or 'last' with 'order'") if $self->{first} || $self->{last};
		my @order = @{ $self->{order} };
		foreach my $i (0 .. $#order) {
			my $choice = $self->findChoice($order[$i]);
			Value::Error("Item $i of the 'order' option is not a choice.")       if !defined($choice);
			Value::Error("Item $i of the 'order' option was already specified.") if !$remaining{$choice};
			push(@choices, $choice);
			delete $remaining{$choice};
		}
		Value::Error("You must specify all choices in the 'order' option") if scalar(keys %remaining);
		$self->{choices} = \@choices;

	} elsif ($self->{first} || $self->{last}) {
		my @first = @{ $self->{first} || [] };
		my @last  = @{ $self->{last}  || [] };

		foreach my $i (0 .. $#first) {
			my $choice = $self->findChoice($first[$i]);
			Value::Error("Item $i of the 'first' option is not a choice.")       if !defined($choice);
			Value::Error("Item $i of the 'first' option was already specified.") if !$remaining{$choice};
			push(@choices, $choice);
			delete $remaining{$choice};
		}

		foreach my $i (0 .. $#last) {
			my $choice = $self->findChoice($last[$i]);
			Value::Error("Item $i of the 'last' option is not a choice.")       if !defined($choice);
			Value::Error("Item $i of the 'last' option was already specified.") if !$remaining{$choice};
			$last[$i] = $choice;
			delete $remaining{$choice};
		}

		my @remaining;
		foreach my $choice (@{ $self->{choices} }) { push(@remaining, $choice) if $remaining{$choice} }
		if (@remaining) {
			@remaining = ([@remaining]) if $self->{randomize};
			push(@choices, @remaining);
		}

		push(@choices, @last) if @last;

		$self->{choices} = \@choices;

	} elsif ($self->{randomize}) {
		$self->{choices} = [ $self->{choices} ];
	}
}

#
#  Given a choice, a label, or an index into the choices array,
#  return the choice.
#
sub findChoice {
	my $self  = shift;
	my $value = shift;
	my $index = $self->Index($value);
	return $self->{choices}[$index] unless $index == -1;
	foreach my $i (0 .. ($self->{n} - 1)) {
		my $label  = $self->{labels}[$i];
		my $choice = $self->{choices}[$i];
		$label = "" unless defined $label;
		return $choice if $label eq $value || $choice eq $value;
	}
	return undef;
}

#
#  Get a numeric index (-1 if not defined or not a number)
#
sub Index {
	my $self  = shift;
	my $index = shift;
	return -1 unless defined $index && $index =~ m/^\d$/;
	return $index;
}

#
#  Create the radio-buttons text
#
sub BUTTONS {
	my $self    = shift;
	my $extend  = shift;
	my $name    = shift;
	my $size    = shift;
	my @choices = @{ $self->{orderedChoices} };
	my @radio   = ();
	main::RECORD_IMPLICIT_ANS_NAME($name = main::NEW_ANS_NAME()) unless $name;
	my $label = main::generate_aria_label($name);

	foreach my $i (0 .. $#choices) {
		my $value = $self->{values}[$i];
		my $tag   = $choices[$i];
		$value = "%" . $value                                   if $i == $self->{checkedI};
		$tag   = $self->labelFormat($self->{labels}[$i]) . $tag if $self->{displayLabels};
		if ($i > 0) {
			push(
				@radio,
				main::NAMED_ANS_RADIO_EXTENSION(
					$name, $value, $tag,
					aria_label => $label . "option " . ($i + 1) . " ",
					id         => "${name}_$i",
					$self->{uncheckable}
					? (
						attributes => {
							data_uncheckable_radio_button => 1,
							$self->{uncheckable} =~ m/shift/i ? (data_shift => 1) : ()
						}
						)
					: (),
					@_
				)
			);
		} else {
			push(
				@radio,
				main::NAMED_ANS_RADIO(
					$name, $value, $tag, $extend,
					$self->{uncheckable}
					? (
						attributes => {
							data_uncheckable_radio_button => 1,
							$self->{uncheckable} =~ m/shift/i ? (data_shift => 1) : ()
						}
						)
					: (),
					@_
				)
			);
		}
	}

	# Taken from PGbasicmacros.pl
	# It is wrong to have \item in the radio buttons and to add itemize here,
	# but that is the way PGbasicmacros.pl does it.
	if ($main::displayMode eq 'TeX') {
		if ($self->{showInStatic}) {
			$radio[0] = "\n\\begin{itemize}\n" . $radio[0];
			$radio[-1] .= "\n\\end{itemize}\n";
		} else {
			@radio = ();
		}
	} elsif ($main::displayMode eq 'PTX') {
		if ($self->{showInStatic}) {
<<<<<<< HEAD
			$radio[0] = qq(<ul name="$name">) . "\n" . $radio[0];
			$radio[-1] .= '</ul>';
			#turn any math delimiters
=======
			# Do we want an ol, ul, or dl?
			my $list_type      = 'ul';
			my $subtype        = '';
			my $originalLabels = $self->{originalLabels};
			if ($originalLabels =~ m/^(123|abc)$/i) {
				my $marker = '';
				$marker    = '1' if $originalLabels eq '123';
				$marker    = 'a' if $originalLabels eq 'abc';
				$marker    = 'A' if uc($originalLabels) eq 'ABC' && $originalLabels ne 'abc';
				$list_type = 'ol';
				$subtype   = qq( marker="$marker");
			} elsif ($self->{localLabels} || ref $originalLabels eq 'ARRAY') {
				$list_type = 'dl';
				$subtype   = ' width = "narrow"';
				my %radio_to_labels = map { $radio[$_] => $self->{labels}[$_] } (0 .. $#{ $self->{orderedChoices} });
				@radio = map { $_ =~ s/^(<li.*?>)/$1<title>$radio_to_labels{$_}<\/title>/gr } @radio;
			}
			$radio[0] = qq(<$list_type$subtype name="$name" form="buttons">) . "\n" . $radio[0];
			$radio[-1] .= "</$list_type>";
			# Change math delimiters
>>>>>>> 88420fc9
			@radio = map { $_ =~ s/\\\(/<m>/g;   $_ } (@radio);
			@radio = map { $_ =~ s/\\\)/<\/m>/g; $_ } (@radio);
		} else {
			@radio = ();
		}
	} else {
		$radio[0] =
			qq{<div class="radio-buttons-container" }
			. qq{data-feedback-insert-element="$name" data-feedback-insert-method="append_content" }
			. qq{data-feedback-btn-add-class="ms-3">$radio[0]};
		$radio[-1] .= "</div>";
	}
	(wantarray) ? @radio : join(($main::displayMode eq 'PTX') ? '' : $self->{separator}, @radio);
}

sub protect {
	my $self = shift;
	my $s    = shift;
	return $s if !defined($s) || $s eq "";
	main::MODES(TeX => $self->quoteTeX($s), HTML => $self->quoteHTML($s));
}

sub buttons { shift->BUTTONS(0, '', @_) }
sub named_buttons { shift->BUTTONS(0, @_) }

sub ans_rule                 { shift->BUTTONS(0, '', @_) }
sub named_ans_rule           { shift->BUTTONS(0, @_) }
sub named_ans_rule_extension { shift->BUTTONS(1, @_) }

##################################################################

1;<|MERGE_RESOLUTION|>--- conflicted
+++ resolved
@@ -301,10 +301,7 @@
 		last             => undef,
 		order            => undef,
 		noindex          => 0,
-<<<<<<< HEAD
-=======
 		localLabels      => 0,
->>>>>>> 88420fc9
 		showInStatic     => 1,
 		@_,
 		checkedI => -1,
@@ -686,11 +683,6 @@
 		}
 	} elsif ($main::displayMode eq 'PTX') {
 		if ($self->{showInStatic}) {
-<<<<<<< HEAD
-			$radio[0] = qq(<ul name="$name">) . "\n" . $radio[0];
-			$radio[-1] .= '</ul>';
-			#turn any math delimiters
-=======
 			# Do we want an ol, ul, or dl?
 			my $list_type      = 'ul';
 			my $subtype        = '';
@@ -711,7 +703,6 @@
 			$radio[0] = qq(<$list_type$subtype name="$name" form="buttons">) . "\n" . $radio[0];
 			$radio[-1] .= "</$list_type>";
 			# Change math delimiters
->>>>>>> 88420fc9
 			@radio = map { $_ =~ s/\\\(/<m>/g;   $_ } (@radio);
 			@radio = map { $_ =~ s/\\\)/<\/m>/g; $_ } (@radio);
 		} else {
